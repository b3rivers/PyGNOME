--- conflicted
+++ resolved
@@ -1,92 +1,87 @@
-/*
- *  WindMover_c.h
- *  gnome
- *
- *  Created by Generic Programmer on 10/18/11.
- *  Copyright 2011 __MyCompanyName__. All rights reserved.
- *
- */
-
-#ifndef __WindMover_c__
-#define __WindMover_c__
-
-#include "Basics.h"
-#include "TypeDefs.h"
-#include "Mover_c.h"
-
-#ifdef pyGNOME
-#define TOSSMTimeValue OSSMTimeValue_c
-#define TMap Map_c
-#endif
-
-class TOSSMTimeValue;
-class TMap;
-class WindMover_c : virtual public Mover_c {
-
-	
-protected:
-	LONGH				fLESetSizes;		// cumulative total num le's in each set
-	LEWindUncertainRecH	fWindUncertaintyList;
-	
-public:
-	double fSpeedScale;
-	double fAngleScale;
-	double fMaxSpeed;
-	double fMaxAngle;
-	double fSigma2;				// time dependent std for speed
-	double fSigmaTheta; 		// time dependent std for angle
-	
-	Boolean fIsConstantWind;
-	VelocityRec fConstantValue;
-	
-	Boolean bTimeFileOpen;
-	Boolean bUncertaintyPointOpen;
-	Boolean bSubsurfaceActive;
-	double	fGamma;	// fudge factor for subsurface windage
-	TOSSMTimeValue *timeDep;
-	
-	Rect fWindBarbRect;
-	Boolean bShowWindBarb;
-	
-	Seconds tap_offset;		// AH 06/20/2012
-	double	breaking_wave_height;	// AH 06/20/2012
-	double	mixed_layer_depth;
-	VelocityRec	current_time_value;		// AH 07/16/2012
-	
-	WindMover_c (TMap *owner, char* name);
-	WindMover_c ();
-	virtual ClassID 	GetClassID () { return TYPE_WINDMOVER; }
-	virtual Boolean		IAm(ClassID id) { if(id==TYPE_WINDMOVER) return TRUE; return Mover_c::IAm(id); }
-	
-#ifndef pyGNOME
-	virtual OSErr		AllocateUncertainty ();
-#endif
-	
-	virtual void		DisposeUncertainty ();
-	virtual OSErr		AddUncertainty(long setIndex,long leIndex,VelocityRec *v);
-	virtual void 		UpdateUncertaintyValues(Seconds elapsedTime);
-	virtual OSErr		UpdateUncertainty(void);
-
-	virtual OSErr 		PrepareForModelRun(); 
-	virtual OSErr 		PrepareForModelStep(const Seconds&, const Seconds&, bool); // AH 07/10/2012
-	virtual WorldPoint3D       GetMove(const Seconds& model_time, Seconds timeStep,long setIndex,long leIndex,LERec *theLE,LETYPE leType);
-	void				SetTimeDep (TOSSMTimeValue *newTimeDep) { timeDep = newTimeDep; }
-	TOSSMTimeValue		*GetTimeDep () { return (timeDep); }
-	void				DeleteTimeDep ();
-	void				ClearWindValues (); 
-	void				SetIsConstantWind (Boolean isConstantWind) { fIsConstantWind = isConstantWind; }
-	OSErr				GetTimeValue(const Seconds& current_time, VelocityRec *value);
-	OSErr				CheckStartTime(Seconds time);
-<<<<<<< HEAD
-	OSErr				get_move(int, long, long, char *, char *, char *, char *, double, double, double, double, char *, char*, int);
-	OSErr				get_move(int, long, long, char *, char *, char *, char *, double, double, char*, int);
-=======
-	OSErr				get_move(int, unsigned long, unsigned long, unsigned long, unsigned long, char *, char *, char *, char *, double, double, double, double, char *, char*, int);
-	OSErr				get_move(int, unsigned long, unsigned long, unsigned long, unsigned long, char *, char *, char *, char *, double, double, char*, int);
->>>>>>> dbbf9e0c
-
-};
-
-#undef TOSSMTimeValue
-#undef TMap
-#endif
+/*
+ *  WindMover_c.h
+ *  gnome
+ *
+ *  Created by Generic Programmer on 10/18/11.
+ *  Copyright 2011 __MyCompanyName__. All rights reserved.
+ *
+ */
+
+#ifndef __WindMover_c__
+#define __WindMover_c__
+
+#include "Basics.h"
+#include "TypeDefs.h"
+#include "Mover_c.h"
+
+#ifdef pyGNOME
+#define TOSSMTimeValue OSSMTimeValue_c
+#define TMap Map_c
+#endif
+
+class TOSSMTimeValue;
+class TMap;
+class WindMover_c : virtual public Mover_c {
+
+	
+protected:
+	LONGH				fLESetSizes;		// cumulative total num le's in each set
+	LEWindUncertainRecH	fWindUncertaintyList;
+	
+public:
+	double fSpeedScale;
+	double fAngleScale;
+	double fMaxSpeed;
+	double fMaxAngle;
+	double fSigma2;				// time dependent std for speed
+	double fSigmaTheta; 		// time dependent std for angle
+	
+	Boolean fIsConstantWind;
+	VelocityRec fConstantValue;
+	
+	Boolean bTimeFileOpen;
+	Boolean bUncertaintyPointOpen;
+	Boolean bSubsurfaceActive;
+	double	fGamma;	// fudge factor for subsurface windage
+	TOSSMTimeValue *timeDep;
+	
+	Rect fWindBarbRect;
+	Boolean bShowWindBarb;
+	
+	Seconds tap_offset;		// AH 06/20/2012
+	double	breaking_wave_height;	// AH 06/20/2012
+	double	mixed_layer_depth;
+	VelocityRec	current_time_value;		// AH 07/16/2012
+	
+	WindMover_c (TMap *owner, char* name);
+	WindMover_c ();
+	virtual ClassID 	GetClassID () { return TYPE_WINDMOVER; }
+	virtual Boolean		IAm(ClassID id) { if(id==TYPE_WINDMOVER) return TRUE; return Mover_c::IAm(id); }
+	
+#ifndef pyGNOME
+	virtual OSErr		AllocateUncertainty ();
+#endif
+	
+	virtual void		DisposeUncertainty ();
+	virtual OSErr		AddUncertainty(long setIndex,long leIndex,VelocityRec *v);
+	virtual void 		UpdateUncertaintyValues(Seconds elapsedTime);
+	virtual OSErr		UpdateUncertainty(void);
+
+	virtual OSErr 		PrepareForModelRun(); 
+	virtual OSErr 		PrepareForModelStep(const Seconds&, const Seconds&, bool); // AH 07/10/2012
+	virtual WorldPoint3D       GetMove(const Seconds& model_time, Seconds timeStep,long setIndex,long leIndex,LERec *theLE,LETYPE leType);
+	void				SetTimeDep (TOSSMTimeValue *newTimeDep) { timeDep = newTimeDep; }
+	TOSSMTimeValue		*GetTimeDep () { return (timeDep); }
+	void				DeleteTimeDep ();
+	void				ClearWindValues (); 
+	void				SetIsConstantWind (Boolean isConstantWind) { fIsConstantWind = isConstantWind; }
+	OSErr				GetTimeValue(const Seconds& current_time, VelocityRec *value);
+	OSErr				CheckStartTime(Seconds time);
+	OSErr				get_move(int, unsigned long, unsigned long, char *, char *, char *, char *, double, double, double, double, char *, char*, int);
+	OSErr				get_move(int, unsigned long, unsigned long, char *, char *, char *, char *, double, double, char*, int);
+
+};
+
+#undef TOSSMTimeValue
+#undef TMap
+#endif