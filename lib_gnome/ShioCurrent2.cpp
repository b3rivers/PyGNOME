/************************************************************/
/*    computational code for computing tide heights         */
/*    based on NOS tide data.                               */
/************************************************************/


#include "Basics.h"
#include "TypeDefs.h"
#include "shio.h"

#ifndef pyGNOME
#include "CROSS.H"
#else
#include "Replacements.h"
#endif


#ifdef MAC
#ifdef MPW
#pragma SEGMENT SHIO
#endif
#endif

#include <iostream>
using namespace std;


/*---------------------------------------------*/
short GetFloodEbbSpans(double t,
					  EXTFLAG *TArrayPtr,
					  short *MaxMinFlagPtr,
					  double *CArrayPtr,
					  short numOfMaxMins,
					  double *previousTime,
					  double *nextTime,
					  double *previousValue,
					  double *nextValue,
					  double *previousMinusOneTime,
					  double *nextPlusOneTime,
					  double *previousMinusOneValue,
					  double *nextPlusOneValue,
					  short whatFlag)

					      
//
// send in the time and max min array and 
// return the times and values from max min array
// that spans the time time t
// if whatFlag = 0 then function returns max and mins that span t
// if whatFlag = 1 then function returns only maxs that span t
// 
{
	short i;
	short FloodKey = 1, EbbKey = 3;
	short onlyMaxs = 1;
	short errorFlag;
	short previousIndex,nextIndex;
	short previousMinusOneIndex,nextPlusOneIndex;
	double dh,dt;
	
	errorFlag = 0;
	previousIndex = -1;
	nextIndex = -1;
	previousMinusOneIndex = -1;
	nextPlusOneIndex = -1;

// Here the code will do Flood and Ebbs only
//
  if(whatFlag==onlyMaxs){
  
	for (i=0;i<(numOfMaxMins);i++){
		if( (MaxMinFlagPtr[i]==FloodKey) || (MaxMinFlagPtr[i]==EbbKey)){
			if(TArrayPtr[i].val<=t){
				previousIndex=i;
			}
			if(nextIndex==-1){
				if(TArrayPtr[i].val>t){
					nextIndex=i;
					break;
				}
			}
		}
	
	}
	
	if(previousIndex!=-1){
		*previousTime = TArrayPtr[previousIndex].val;
		*previousValue = CArrayPtr[previousIndex];
		
		if( (previousIndex-1)>=0){
			previousMinusOneIndex = previousIndex-1;
			// Check for case where we don't go through a min
			if( (MaxMinFlagPtr[previousMinusOneIndex]==FloodKey) ||
			    (MaxMinFlagPtr[previousMinusOneIndex]==EbbKey)) {
			
				*previousMinusOneTime = TArrayPtr[previousMinusOneIndex].val;
				*previousMinusOneValue = CArrayPtr[previousMinusOneIndex];
			}
			
			// Now check for case where we go through a min
			
			if( (previousIndex-2)>=0){
				previousMinusOneIndex = previousIndex - 2;
				if(previousMinusOneIndex>=0){
					*previousMinusOneTime = TArrayPtr[previousMinusOneIndex].val;
					*previousMinusOneValue = CArrayPtr[previousMinusOneIndex];
				}
			}
		}
		// OK we are at endpoint so we need to extrapolate
		if(previousMinusOneIndex == -1){
			// OK we use the next one and get the slope to extrapolate
			
			// if nextIndex is -1 then we are dead ... no maxs at all
			if(nextIndex==-1)return 39;
			
			dt = TArrayPtr[nextIndex].val - *previousTime;
			dh = CArrayPtr[previousIndex] - *previousValue;
			
			*previousMinusOneTime = *previousTime - dt;
			*previousMinusOneValue = *previousValue - dt;
		}
		
	}
	else{
		if( (MaxMinFlagPtr[numOfMaxMins]==FloodKey) ||
		(MaxMinFlagPtr[numOfMaxMins]==EbbKey)){
			*previousTime = TArrayPtr[numOfMaxMins].val;
			*previousValue = CArrayPtr[numOfMaxMins];
			
			dt = TArrayPtr[0].val-TArrayPtr[numOfMaxMins].val;
			dh = fabs( CArrayPtr[0]-CArrayPtr[numOfMaxMins]);
			
			*previousMinusOneTime = *previousTime - 2.0*dt;
			*previousMinusOneValue = *previousValue - 2.0*dh;
		}
		else{
			dt = TArrayPtr[1].val-TArrayPtr[0].val;
			dh = fabs( CArrayPtr[1]-CArrayPtr[0]);
			if( (MaxMinFlagPtr[0]==FloodKey) ||
				(MaxMinFlagPtr[0]==EbbKey) ) {
					dt = dt;
					dh = dh;
			}
			*previousTime = TArrayPtr[numOfMaxMins].val - dt;
			*previousMinusOneTime = TArrayPtr[0].val - dt * 3.0;
			if(MaxMinFlagPtr[0]==FloodKey){
				dh = - dh;
			}
			*previousValue = CArrayPtr[numOfMaxMins] + dh;
			*previousMinusOneValue = CArrayPtr[0];
		}
	}
	
	if(nextIndex!=-1){
		*nextTime = TArrayPtr[nextIndex].val;
		*nextValue = CArrayPtr[nextIndex];
		
		if( (nextIndex+1) < numOfMaxMins ){
			nextPlusOneIndex = nextIndex+1;
			*nextPlusOneTime = TArrayPtr[nextPlusOneIndex].val;
			*nextPlusOneValue = CArrayPtr[nextPlusOneIndex];
		}
		
		else {
			nextPlusOneIndex = numOfMaxMins+1;
			*nextPlusOneTime = TArrayPtr[nextPlusOneIndex].val;
			*nextPlusOneValue = CArrayPtr[nextPlusOneIndex];
		}
		
	}
	else {
		*nextTime = TArrayPtr[numOfMaxMins+1].val;
		*nextValue = CArrayPtr[numOfMaxMins+1];

		dt = TArrayPtr[numOfMaxMins-1].val-TArrayPtr[numOfMaxMins+1].val;
		dh =  CArrayPtr[numOfMaxMins-1]-CArrayPtr[numOfMaxMins+1];
			
		*nextPlusOneTime = *nextTime + 2.0*dt;
		*nextPlusOneValue = *nextValue - 2.0*dh;
			
	}
	
  }
  // *** end of code to do only max floods and max ebbs
  
  // Now do all max and min values
  
  else {
	for (i=0;i<(numOfMaxMins);i++){
			if(TArrayPtr[i].val<=t){
				previousIndex=i;
			}
		if(nextIndex==-1){
				if(TArrayPtr[i].val>t){
					nextIndex=i;
					break;
				}
		}
	
	}
	if(previousIndex!=-1){
		*previousTime = TArrayPtr[previousIndex].val;
		*previousValue = CArrayPtr[previousIndex];
		
		if( (previousIndex-1)>=0) {
			previousMinusOneIndex = previousIndex-1;
			*previousMinusOneTime = TArrayPtr[previousMinusOneIndex].val;
			*previousMinusOneValue = CArrayPtr[previousMinusOneIndex];
		}
		else {
			previousMinusOneIndex = numOfMaxMins;
			*previousMinusOneTime = TArrayPtr[previousMinusOneIndex].val;
			*previousMinusOneValue = CArrayPtr[previousMinusOneIndex];
		}
	}
	else{
		*previousTime = TArrayPtr[numOfMaxMins].val;
		*previousValue = CArrayPtr[numOfMaxMins];
		
		dt = TArrayPtr[0].val - TArrayPtr[numOfMaxMins].val;
		dh = CArrayPtr[0] - CArrayPtr[numOfMaxMins];
		
		*previousMinusOneTime = *previousTime - dt;
		*previousMinusOneValue = *previousValue - dh;
	}

	if(nextIndex!=-1){
		*nextTime = TArrayPtr[nextIndex].val;
		*nextValue = CArrayPtr[nextIndex];
		
		if( (nextIndex+1)<numOfMaxMins) {
			nextPlusOneIndex = nextIndex+1;
			*nextPlusOneTime = TArrayPtr[nextPlusOneIndex].val;
			*nextPlusOneValue = CArrayPtr[nextPlusOneIndex];
		}
		else {
			nextPlusOneIndex = numOfMaxMins+1;
			*nextPlusOneTime = TArrayPtr[nextPlusOneIndex].val;
			*nextPlusOneValue = CArrayPtr[nextPlusOneIndex];
		}
	}
	else {
		*nextTime = TArrayPtr[numOfMaxMins+1].val;
		*nextValue = CArrayPtr[numOfMaxMins+1];
				
		dt = TArrayPtr[numOfMaxMins+1].val - TArrayPtr[numOfMaxMins-1].val;
		dh = CArrayPtr[numOfMaxMins+1] - CArrayPtr[numOfMaxMins-1];
		
		*nextPlusOneTime = *nextTime + dt;
		*nextPlusOneValue = *nextValue + dh;
	}
	
  }
  
  if(t<*previousTime)errorFlag = 38;
  if(t>*nextTime)errorFlag = 38;
  
  return errorFlag;

}

/*---------------------------------------------*/
void GetMajorMinorAxis(CONSTITUENT *constituent,
                                    short *majorAxis,
									short *minorAxis)

// function to estimate major and minor axis from flood, ebb direction data

{	

	short flood,ebb;
	
	//flood = constituent->DatumControls.FDir;
	//ebb = constituent->DatumControls.EDir;
	
	flood = constituent[0].DatumControls.FDir;			// more explicit
	ebb = constituent[0].DatumControls.EDir;			// more explicit

	// we will use flood direction as major axis
	// then rotate 90 degrees, counterclockwise for minor axis
	
	*majorAxis = flood;
	*minorAxis = flood+90;
	
	if(*minorAxis>=360) *minorAxis = *minorAxis-360;
	
	// note the direction is consistent with the data
	// to the north is 0 degrees and to the east is 90 degrees
	
	return;
}

short GetRefCurrent(CONSTITUENT *constituent,	// Amplitude-phase array structs
					double* XODE, double* VPU, 		// Year correction
					short numOfConstituents,		// number of frequencies
					double beginHour,				// beginning hr from start of year
					double endHour,					// ending hr from start of year
					double timestep,				// time step in minutes
					COMPCURRENTS *answers)			// Height-time struc with answers
// Function to compute reference curve at caller specified delta t and 
// also return highs and lows correct to the minute

// OK here is the algorythm, we step along computing heights at delta t intervals
// As we go along we keep track of the slope between the last three points.
// If the slope changes, we have a local min or max.  We back up and compute
// heights to the minute between the last 3 points.  If the slope change was
// from positive to negative, we look for the highest value in our minute
// interval and that gets stored as our high tide.  If the slope change was
// from negative to positive, we look for the lowest value in our minute
// array and that gets stored as our low tide.

{
	double	theCurrent=0.0,oldCurrent=0.0,uVelocity=0.0,vVelocity=0.0;
	double	theTime=0.0,slope1=0.0,slope2=0.0,t0=0.0,t1=0.0,t2=0.0;
	double	MaxMinTime=0.0,MaxMinCurrent=0.0;
	double	theFlood=0.0,theEbb=0.0,theMinBFTime=0.0,theMinBETime=0.0,theMin=0.0;
	double	theEbbTime=0.0,theFloodTime=0.0;
	double	zeroTime=0.0,lastTime=0.0;
	double	refCur=0.0,vMajor=0.0,vMinor=0.0;
	double	twoCurrentsAgo=0.0,lastCurrent=0.0;
	double	zeroValue=0.0,lastValue=0.0;
	double	*AMPAPtr=nil,*epochPtr=nil;
	double	*CHdl=0,*MaxMinHdl=0,*uVelHdl=0,*vVelHdl=0;
	EXTFLAG	*THdl=0,*MaxMinTHdl=0;
	long	maxPeaks=0,NumOfSteps=0,pcnt=0;
	short	*tHdl=0,findFlag=0,direcKey=0,zeroFlag=0,lastFlag=0;
	long	i=0,j=0,MaxMinCount=0,errorFlag=0,actualNoOfConst=0;
	short	CFlag=0,rotFlag=0,L2Flag=0;
	Boolean	stop=false;
	
	long maxMinHdlNumElements; //JLM


	// OK begin by figuring out how many time steps we gotta do
	NumOfSteps = (long)( ((endHour-beginHour)*60.0) / timestep );
	
	// Add two incase timestep not even into hour
	// and because we start at begin time
	NumOfSteps += 2; 
	
	// compute amplitude and phase arrays corrected for year
	
	try
	{
		AMPAPtr = new double[numOfConstituents];
		epochPtr = new double[numOfConstituents];
		
		// davew: Andy used NewPtrClear & NewHandleClear and it looks like he relied
		// on it, in at least some cases, to initialize his arrays
		// in this case we don't have to init, they get set below
	}
	catch (...)
	{
		errorFlag=9;
		goto Error;
	}

	/*AMPAPtr = (double *)NewPtrClear( numOfConstituents*sizeof(double) ); errorFlag=(short)MemError();
	if( errorFlag != 0 ){
		errorFlag=9;
		goto Error;
	}
	AMPAPtr = (double *)calloc(numOfConstituents,sizeof(double));
	if (AMPAPtr==NULL) {errorFlag=9; goto Error;}
	
	epochPtr = (double *)NewPtrClear( numOfConstituents*sizeof(double) ); errorFlag=(short)MemError();
	if( errorFlag != 0 ){
		errorFlag=10;
		goto Error;
	}
	epochPtr = (double *)calloc(numOfConstituents,sizeof(double));
	if (epochPtr==NULL) {errorFlag=10; goto Error;}*/

	errorFlag=GetControlFlags(constituent,&L2Flag,&CFlag,&rotFlag);     
	
	actualNoOfConst = numOfConstituents;
	if( (rotFlag==1)||(rotFlag==2)){
		actualNoOfConst = numOfConstituents/2;
	}

	// OK now check if we gotta do L2 correction
	// as far as I know, only Carquinez Strait needs
	// the correction
 
	if(L2Flag==1){
		if(constituent[31].H !=0.0){
			XODE[32] = XODE[0] * XODE[2];
			VPU[32] = 2.0 * VPU[0] - VPU[2];
			//((*YHdl)[32]).XODE = ((*YHdl)[0]).XODE * ((*YHdl)[2]).XODE;
			//((*YHdl)[32]).VPU = 2.0 * ((*YHdl)[0]).VPU - ((*YHdl)[2]).VPU;
		//	((*YHdl)[31]).XODE = 0.0;
		}
	}
 


	for (i=0; i<numOfConstituents; i++){
		if(i<(actualNoOfConst) ){
			j=i;
		}
		else{
			j=i-actualNoOfConst;
		}
		
#ifdef pyGNOME
		AMPAPtr[i] = constituent[i].H ;// AH 03/21/2012 * XODE[j];
<<<<<<< HEAD
		epochPtr[i] = -1. * constituent[i].kPrime;
=======
		epochPtr[i] = - constituent[i].kPrime;	// TODO: Until we get YearData
>>>>>>> 0fe0015c
#else
	 	AMPAPtr[i] = constituent[i].H * XODE[j];
		epochPtr[i] = VPU[j] - constituent[i].kPrime;
#endif
	}
	
	// OK now time step and compute currents for reference
	
	// Begin by allocating space for solution arrays
	
	// This one is the current array
	/*CHdl = (double **)NewHandleClear( NumOfSteps*sizeof(double) ); errorFlag=(short)MemError();
	if( errorFlag != 0 ){
		errorFlag=11;
		goto Error;
	}
	
	// This one is the time array
	THdl = (EXTFLAG **)NewHandleClear( NumOfSteps*sizeof(EXTFLAG) ); errorFlag=(short)MemError();
	if( errorFlag != 0 ){
		errorFlag=12;
		goto Error;
	}*/
		
	// OK we will allow for 4 highs and lows per day plus one extra set
	// JLM,  allow for 6 highs and lows per day plus one extra set
	
	maxPeaks = ( (endHour - beginHour)/24.0 )*12.0  + 12;
	
	// This one is the array for max and min current values
	maxMinHdlNumElements = maxPeaks+2;
	/*MaxMinHdl = (double **)NewHandleClear( maxMinHdlNumElements*sizeof(double) ); errorFlag=(short)MemError();
	if( errorFlag != 0 ){
		errorFlag=13;
		goto Error;
	}

	// This one is the array for max and min current times
	// Note we store two extra values for the time before the
	// the first and the time after the last
	MaxMinTHdl = (EXTFLAG **)NewHandleClear( maxMinHdlNumElements*sizeof(EXTFLAG) ); errorFlag=(short)MemError();
	if( errorFlag != 0 ){
		errorFlag=14;
		goto Error;
	}
	
	// This one is the array for max min labels
	tHdl = (short **)NewHandleClear( maxMinHdlNumElements*sizeof(short) ); errorFlag=(short)MemError();
	if( errorFlag != 0 ){
		errorFlag=15;
		goto Error;
	}*/


	try
	{
		// This one is the current array - MKH ERROR
		CHdl = new double[NumOfSteps];
		
		// This one is the time array
		THdl = new EXTFLAG[NumOfSteps];
		
		// This one is the array for max and min current values
		MaxMinHdl = new double[maxMinHdlNumElements];
		
		// This one is the array for max and min current times
		// Note we store two extra values for the time before the
		// the first and the time after the last
		MaxMinTHdl = new EXTFLAG[maxMinHdlNumElements];

		// This one is the array for max min labels
		tHdl = new short[maxMinHdlNumElements];

		// allocate space for u and v velocity components if
		// tidal currents are rotary
		
		// davew 2/9/4: we use these even if the station is not rotary,
		// so I'm not sure why there weren't always just allocated
		// I'm going to allocate them all the time
		
		//if( (rotFlag==1) || (rotFlag==2) )
		//{
			uVelHdl = new double[NumOfSteps];
			vVelHdl = new double[NumOfSteps];
			
		//	for (i = 0; i < NumOfSteps; i++)
		//	{
		//		uVelHdl[i] = 0.0;
		//		vVelHdl[i] = 0.0;
		//	}
		//}
		
		// davew: Andy used NewPtrClear & NewHandleClear and it looks like he relied
		// on it, in at least some cases, to initialize his arrays
		
		// in this case it looks complicated below, so I'm gonna init the arrays
		
		for (i = 0; i < NumOfSteps; i++)
		{
			CHdl[i] = 0.0;
			
			THdl[i].val = 0.0;
			THdl[i].flag = 0;
			THdl[i].xtra = 0;
			
			uVelHdl[i] = 0.0;
			vVelHdl[i] = 0.0;
		}
		
		for (i = 0; i < maxPeaks; i++)
		{
			MaxMinHdl[i] = 0.0;
			tHdl[i] = 0;
			
			MaxMinTHdl[i].val = 0.0;
			MaxMinTHdl[i].flag = 0;
			MaxMinTHdl[i].xtra = 0;
		}
	}
	catch (...)
	{
		errorFlag=11;
		goto Error;
	}


	theTime = beginHour;
	oldCurrent = 0;
	t0 = theTime;
	t1 = theTime;
	t2 = theTime;
	slope1 = 1.0;
	slope2 = 1.0;
	MaxMinCount = 0;
	theCurrent = 0.0;
	
	// OK here is the plan
	// We step through and compute the currents
	// As we go along, we look for sign changes in the value
	// which would indicate a min value and we look for sign
	// changes in the slope which would indicate a max value

	// Get reference cur
	refCur = GetDatum(constituent);
		
	findFlag = 0;
	stop=false;
	for (i= 0; i<NumOfSteps; i++){

		/////pcnt = ((i+1)*100)/NumOfSteps;
		/////stop=ShowProgress(pcnt,"Computing tidal currents…");
		/////if(stop==true){
		/////	errorFlag=kInterrupt;
		/////	goto Error;
		/////}

 
		// OK we gotta check RotFlag to see if we gotta compute rotated
		// currents
		if( (rotFlag==1) || (rotFlag==2) ) {
			if(i==0){
				twoCurrentsAgo=999.0;
				lastCurrent=999.0;
			}
			else {
				twoCurrentsAgo = lastCurrent;
				lastCurrent = theCurrent;
			}
			
 			theCurrent = RStatCurrentRot(theTime,AMPAPtr,epochPtr,
 		            	 numOfConstituents,constituent,twoCurrentsAgo,lastCurrent,
 						 &uVelocity,&vVelocity,&vMajor,&vMinor,&direcKey);
		
			if(direcKey==33){
				errorFlag = direcKey;
				goto Error;
			}
			
 			if(direcKey==0) THdl[i].flag = 1;  // don't plot the sucker
		}
		else {
 			theCurrent = RStatCurrent(theTime,AMPAPtr,epochPtr,
 		            	 refCur,numOfConstituents,CFlag);
		}
  		THdl[i].val = theTime;
 		CHdl[i] = theCurrent;

 		if( (rotFlag==1) || (rotFlag==2) ){
 			uVelHdl[i]=uVelocity;
 			vVelHdl[i]=vVelocity;
 		}
		
		
		// track the slope
Retry:		
		
		if(i>0){

			if(i==1){
				slope1 = theCurrent - oldCurrent;
				slope2 = slope1;
				t1 = theTime;
				t2 = theTime;
			}
			else if(i==2){
				slope2 = theCurrent - oldCurrent;
				t2 = theTime;
			}
			else {
				slope1 = slope2;
				slope2 = theCurrent - oldCurrent;
				t0 = t1;
				t1 = t2;
				t2 = theTime;
			}
		
			// OK let's see the deal with max currents
			
			// By the time we get here, we have solved for
			// at least 2 points.  The first time is in t0,
			// the second time is in t1, and the third time,
			// if we have one is in t2
			
			// special case ... never happen
			if(slope1==0){
				// We we got zero slope, split the difference
				// in time and compute height at that time
				MaxMinTime = (t0 + t1)/2.0;
				// OK now compute height at MaxMinTime and check
				// to see if it is a high or a low
				MaxMinCurrent = RStatCurrentRot(theTime,AMPAPtr,epochPtr,
		            	 		numOfConstituents,constituent,999.0,999.0,
								&uVelocity,&vVelocity,&vMajor,&vMinor,&direcKey);
								
				if(direcKey==33){
					errorFlag = direcKey;
					goto Error;
				}
				
				if(MaxMinCount >= maxMinHdlNumElements) { errorFlag = 41;goto Error;}
				if(MaxMinCurrent<oldCurrent){
					// max ebb
					tHdl[MaxMinCount]  = 3;
				}
				if(MaxMinCurrent>oldCurrent){
					// max flood
					tHdl[MaxMinCount] = 1;
				}
				else {
					errorFlag=16;
					goto Error;
				}
				MaxMinHdl[MaxMinCount] = MaxMinCurrent;
				MaxMinTHdl[MaxMinCount].val = MaxMinTime;
				MaxMinCount = MaxMinCount + 1;
			}
			
			// special case ... never happen
			else if(slope2==0){
				// here we don't do anything, we just move on
				// the computation will take place when we get to
				// next step and slope1 become slope2
			}
			
			// OK for these normal cases, here is what we do
			// We recompute with a 1 minute time step and 
			// take the max or min value .. 
			
			// max ebb case
			else if( (slope1<0) && (slope2>0) ){
				if( (rotFlag==1) || (rotFlag==2) ){
					errorFlag = FindFloodEbbRot(t0,theTime,3,AMPAPtr,epochPtr,numOfConstituents,
							&theEbb,&theEbbTime,constituent,twoCurrentsAgo,lastCurrent);
				}
				else {
					errorFlag = FindFloodEbb(t0,theTime,3,AMPAPtr,epochPtr,numOfConstituents,
							&theEbb,&theEbbTime,refCur,CFlag);
				}
				if(errorFlag!=0){
					if( (i==1) && (findFlag==0) ){
						CHdl[0] = -CHdl[0];
						lastCurrent = -lastCurrent;
						oldCurrent = -oldCurrent;
						findFlag = 1;
						errorFlag = 0;
						goto Retry;
					}
					goto Error;
				}
				if(MaxMinCount >= maxMinHdlNumElements) { errorFlag = 41;goto Error;}
				MaxMinHdl[MaxMinCount] = theEbb;
				MaxMinTHdl[MaxMinCount].val = theEbbTime;
				tHdl[MaxMinCount] = 3;
				MaxMinCount = MaxMinCount + 1;
			}
			// max flood case
			else if( (slope1>0) && (slope2<0) ) {
				if( (rotFlag==1) || (rotFlag==2) ){
					errorFlag = FindFloodEbbRot(t0,theTime,1,AMPAPtr,epochPtr,numOfConstituents,
							&theFlood,&theFloodTime,constituent,twoCurrentsAgo,lastCurrent);
				}
				else {
					errorFlag = FindFloodEbb(t0,theTime,1,AMPAPtr,epochPtr,numOfConstituents,
							&theFlood,&theFloodTime,refCur,CFlag);
				}
				if(errorFlag!=0){
					if( (i==1) && (findFlag==0) ){
						CHdl[0] = -CHdl[0];
						lastCurrent = -lastCurrent;
						oldCurrent = -oldCurrent;
						findFlag = 1;
						errorFlag = 0;
						goto Retry;
					}
					goto Error;
				}
				if(MaxMinCount >= maxMinHdlNumElements) { errorFlag = 41;goto Error;}
				MaxMinHdl[MaxMinCount] = theFlood;
				MaxMinTHdl[MaxMinCount].val = theFloodTime;
				tHdl[MaxMinCount] = 1;
				MaxMinCount = MaxMinCount + 1;
			}
			
			// OK now look for min values by checking for zero crossings
	
			// min before flood case
			if( (theCurrent>0) && (oldCurrent<0) ){
				if( (rotFlag==1) || (rotFlag==2) ){
					errorFlag = FindFloodEbbRot(t0,theTime,0,AMPAPtr,epochPtr,numOfConstituents,
							&theMin,&theMinBFTime,constituent,twoCurrentsAgo,lastCurrent);
				}
				else {
					errorFlag = FindFloodEbb(t0,theTime,0,AMPAPtr,epochPtr,numOfConstituents,
							&theMin,&theMinBFTime,refCur,CFlag);
				}
				if(errorFlag!=0){
					if( (i==1) && (findFlag==0) ){
						CHdl[0] = -CHdl[0];
						lastCurrent = -lastCurrent;
						oldCurrent = -oldCurrent;
						findFlag = 1;
						errorFlag = 0;
						goto Retry;
					}
					goto Error;
				}
				if(MaxMinCount >= maxMinHdlNumElements) { errorFlag = 41;goto Error;}
				MaxMinHdl[MaxMinCount] = 0.0;
				if( (rotFlag==1) || (rotFlag==2) ){
					MaxMinHdl[MaxMinCount] = theMin;
				}
				MaxMinTHdl[MaxMinCount].val = theMinBFTime;
				tHdl[MaxMinCount] = 0;
				MaxMinCount = MaxMinCount + 1;
			}
	
			// min before ebb case
			else if( (theCurrent<0) && (oldCurrent>0) ){
				if( (rotFlag==1) || (rotFlag==2) ){
					errorFlag = FindFloodEbbRot(t0,theTime,2,AMPAPtr,epochPtr,numOfConstituents,
							&theMin,&theMinBETime,constituent,twoCurrentsAgo,lastCurrent);
				}
				else {
					errorFlag = FindFloodEbb(t0,theTime,2,AMPAPtr,epochPtr,numOfConstituents,
							&theMin,&theMinBETime,refCur,CFlag);
				}
				if(errorFlag!=0){
					if( (i==1) && (findFlag==0) ){
						CHdl[0] = -CHdl[0];
						lastCurrent = -lastCurrent;
						oldCurrent = -oldCurrent;
						findFlag = 1;
						errorFlag = 0;
						goto Retry;
					}
					goto Error;
				}
				if(MaxMinCount >= maxMinHdlNumElements) { errorFlag = 41;goto Error;}
				MaxMinHdl[MaxMinCount] = 0.0;
				if( (rotFlag==1) || (rotFlag==2) ){
					MaxMinHdl[MaxMinCount] = theMin;
				}
				MaxMinTHdl[MaxMinCount].val = theMinBETime;
				tHdl[MaxMinCount] = 2;
				MaxMinCount = MaxMinCount + 1;
			}
	
			else if(oldCurrent==0){
				if(MaxMinCount >= maxMinHdlNumElements) { errorFlag = 41;goto Error;}
				MaxMinHdl[MaxMinCount] = 0.0;
				MaxMinTHdl[MaxMinCount].val = t1;
				tHdl[MaxMinCount] = 0;
				if(theCurrent<0)tHdl[MaxMinCount] = 1;
				MaxMinCount = MaxMinCount + 1;
			}
		}
		oldCurrent = theCurrent;
//		theTime = ( theTime + (timestep/60.0) );
		theTime = beginHour + ( ( ((double)(i+1)) * timestep ) / 60.0 );
	}
#ifndef pyGNOME
	SetWatchCursor();
#endif
	// we are not going to check for a max ebb or flood that hits the 
	// zero axis exactly ... never happen right?
	
	
	// OK before we leave, let's check the plotflag array if the
	// station is rotary, and major-minor axis.  On these stations
	// we aren't given the major - minor axis direction so we don't always
	// pick up the transition between flood and ebb
	

	if( (rotFlag==2) || (rotFlag==1) ){  // rotary with major - minor axis
	
		// OK run through the flag array and make sure that
		// the no plot flag come in pairs.  If not we will
		// extend the no plot flag to include the transition from
		// ebb to flood or flood to ebb.
		
		   errorFlag = FixMajMinFlags(THdl,CHdl,NumOfSteps,MaxMinHdl,MaxMinTHdl,MaxMinCount);
	}
	
done:
	// ******* OK ALL DONE
	// set the answers into the solution structure and return
	
	answers->nPts				= NumOfSteps;
	answers->time				= THdl;
	answers->speed			= CHdl;
	answers->u				= uVelHdl;
	answers->v				= vVelHdl;

	// davew 4/1/3: there appers to be a crashing bug because the following arrays are not initializes 
	// and then get deleted in OffsetUV()
	answers->uMinor = 0;
	answers->vMajor = 0;
	answers->speedKey = 0;		// go ahead and init this field

	answers->numEbbFloods		= MaxMinCount;
	answers->EbbFloodSpeeds	= MaxMinHdl;
	answers->EbbFloodTimes	= MaxMinTHdl;
	answers->EbbFlood			= tHdl;

	// Get extra high and low times for interpolation
	
	if( (rotFlag==1) || (rotFlag==2) ) {
		errorFlag = FindExtraFERot(AMPAPtr,epochPtr,numOfConstituents,
					answers,&zeroTime,&zeroValue,&zeroFlag,
					&lastTime,&lastValue,&lastFlag,
					constituent);  
	}
	else {
		errorFlag = FindExtraFE(AMPAPtr,epochPtr,numOfConstituents,answers,
	 							&zeroTime,&zeroValue,&zeroFlag,
								&lastTime,&lastValue,&lastFlag,
								refCur,CFlag);
	}
	
	if(errorFlag!=0){
		goto Error;
	}
	
	
	// OK store the values into the last two slots of the time array for highs and lows
	
	if(MaxMinCount >= maxMinHdlNumElements-1) { errorFlag = 41;goto Error;}
	MaxMinTHdl[MaxMinCount].val=zeroTime;
	MaxMinTHdl[MaxMinCount+1].val=lastTime;
	MaxMinHdl[MaxMinCount]=zeroValue;
	MaxMinHdl[MaxMinCount+1]=lastValue;
	tHdl[MaxMinCount]=zeroFlag;
	tHdl[MaxMinCount+1]=lastFlag;

Error:
	/////DisposeProgressBox();
	if(errorFlag){
		if(CHdl) delete [] CHdl;
		if(THdl) delete [] THdl;
		if(MaxMinHdl) delete [] MaxMinHdl;
		if(MaxMinTHdl) delete [] MaxMinTHdl;
		if(uVelHdl) delete [] uVelHdl;
		if(vVelHdl) delete [] vVelHdl;
		if(tHdl) delete [] tHdl;
		
		answers->nPts			= 0;
		answers->time			= 0;
		answers->speed			= 0;
		answers->u				= 0;
		answers->v				= 0;
		answers->uMinor = 0;
		answers->vMajor = 0;
		answers->speedKey = 0;
		answers->numEbbFloods	= 0;
		answers->EbbFloodSpeeds	= 0;
		answers->EbbFloodTimes	= 0;
		answers->EbbFlood		= 0;

		/*if(CHdl)		DisposeHandle((Handle)CHdl);
		if(THdl)		DisposeHandle((Handle)THdl);
		if(MaxMinHdl)	DisposeHandle((Handle)MaxMinHdl);
		if(MaxMinTHdl)	DisposeHandle((Handle)MaxMinTHdl);
		if(uVelHdl)		DisposeHandle((Handle)uVelHdl);
		if(vVelHdl)		DisposeHandle((Handle)vVelHdl);
		if(tHdl)		DisposeHandle((Handle)tHdl);*/
	}
	//if(AMPAPtr)		DisposePtr((Ptr)AMPAPtr);
	//if(epochPtr)	DisposePtr((Ptr)epochPtr);
	//if(AMPAPtr) {free(AMPAPtr); AMPAPtr = NULL;}
	//if(epochPtr) {free(epochPtr); epochPtr = NULL;}
	if (AMPAPtr) delete [] AMPAPtr;
	if (epochPtr) delete [] epochPtr;
	
	return(errorFlag);
}

// ***********************************************************



/*****************************************************************

double geRotAngle(short xAngle)
{
//
// Given xAngle in degrees from north, rotating counterclockwise
// (this is what everyone uses), function returns an angle
// between the x-axis in a east-west, north-south coordinate
// system and the angle sent in. The returned angle is 0
// if we point east, plus 90 if point to north.
//
	double theAngle;
	short sign;
	
	// OK begin by checking for wierd stuff
	// make sure all angles are positive and
	// between 0 and 360
	
	sign = 1;
	if(xAngle<0){
		xAngle=-xAngle;
		sign = -1;
	}
	if(xAngle>360){
		xAngle = mod(xAngle,360);
	}
	if(sign==-1){
		xAngle = 360 - xAngle;
	}
	
	if(xAngle<=90){
		theAngle = 90 - xAngle;
	}
	else if(xAngle<=180){
		theAngle = 360 - (xAngle-90);
	}
	else if(xAngle<=270){
		theAngle = 270 - (xAngle-180);
	}
	else if(xAngle<=360){
		theAngle = 180 - (xAngle-270);
	}
	return theAngle;
}


********************************************************************/




// **************************************

short GetSlackRatio(double t,
					short flag,
				    EXTFLAG *EbbFloodTimesPtr,
					short *EbbFloodArrayPtr,
				    short NoOfMaxMins,
				    double FloodRatio,
				    double EbbRatio,
					double *newRatio)
				
	// Function to compute slack ratio 
	// The ratios are interpolated between the
	// last flood and ebb.  If point falls in
	// first segment or last segment, we extroplate
	// according to distance between first or last
	// flood and ebb.
{

//#ifdef usethiscode	// DaveW dropped this conditional

	short errorFlag;
	long i,j,k;
	double t0,t1,dt,w0,w1,v0,v1,slackTime;
	short EbbToMinBFlood = 0, MinBFloodToFlood = 1;
	short FloodToMinBEbb=2, MinBEbbToEbb=3;
	//short MaxFlood=1,MaxEbb=3,MinBFlood=0,MinBEbb=2;
	short maxIndex[151],keyIndex[151],firstMax,lastMax,numOfMax;
	short firstMaxKey;
	short minBefore,minAfter;
	
	// Begin by finding indecies to max flood and ebbs
	// we don't need the mins before
	
	errorFlag = 0;
	
	j=0;
	minBefore = -1;
	minAfter = -1;
	for(i=0;i<NoOfMaxMins;i++){
		
		if( EbbFloodArrayPtr[i]==MaxFlood){
			maxIndex[j]=i;
			keyIndex[j]=MaxFlood;
			j=j+1;
		}
		else if(EbbFloodArrayPtr[i]==MaxEbb){
			maxIndex[j]=i;
			keyIndex[j]=MaxEbb;
			j=j+1;
		}
		else {
			if(minBefore==-1){
				if(t>EbbFloodTimesPtr[i].val){
					minBefore = i;
				}
			}
			if(minAfter==-1){
				if(t<EbbFloodTimesPtr[i].val){
					minAfter = i;
				}
			}
		}
		if(j==150)break;
	}
	
	firstMax = maxIndex[0];
	numOfMax = j-1;
	lastMax = maxIndex[numOfMax];
	
	// OK now we gotta find out which min we are
	// getting ratio for and what it's time is
	// for.  We will use the flag for this
	
	if(flag==EbbToMinBFlood){
		// Then we need to get next min and it's time
		if(minAfter>-1){
			slackTime = EbbFloodTimesPtr[minAfter].val;
		}
		else {
			slackTime = EbbFloodTimesPtr[NoOfMaxMins+1].val;
		}
	}
	else if(flag==MinBFloodToFlood){
		// Then we need to get next min and it's time
		if(minBefore>-1){
			slackTime = EbbFloodTimesPtr[minBefore].val;
		}
		else {
			slackTime = EbbFloodTimesPtr[NoOfMaxMins].val;
		}
	}
	else if(flag==FloodToMinBEbb){
		// Then we need to get next min and it's time
		if(minAfter>-1){
			slackTime = EbbFloodTimesPtr[minAfter].val;
		}
		else {
			slackTime = EbbFloodTimesPtr[NoOfMaxMins+1].val;
		}
	}
	else if(flag==MinBEbbToEbb){
		// Then we need to get next min and it's time
		if(minBefore>-1){
			slackTime = EbbFloodTimesPtr[minBefore].val;
		}
		else {
			slackTime = EbbFloodTimesPtr[NoOfMaxMins].val;
		}
	}
	
	
	// OK check to see where we are in the
	// high low array
	
	// less than first max
	if(t<EbbFloodTimesPtr[firstMax].val){
		
		// OK we need a way to interpolate if we are in the first
		// segment.  First check if first max, min is a max or a min
		// if it is a min, then we got max already stored so use it
		
		if(EbbFloodArrayPtr[0]==MinBeforeFlood){
			// This means we already have computed previous
			// max ebb time so grab the sucker and run
			t0 = EbbFloodTimesPtr[NoOfMaxMins].val;
			firstMaxKey = MaxEbb;
		}
		else if(EbbFloodArrayPtr[0]==MinBeforeEbb){
			// This means we already have computed previous
			// max flood time so grab the sucker and run
			t0 = EbbFloodTimesPtr[NoOfMaxMins].val;
			firstMaxKey = MaxFlood;
		}
		
		// if we get here, we gotta guess at dt, the time
		// difference between a max ebb and max flood for the
		// first interval.  Too much hassle to go back and
		// actually compute a previous max so we go ahead and
		// use the first actual dt between the first max ebb
		// and flood.  
		else if(EbbFloodArrayPtr[0]==MaxFlood){
			j = maxIndex[1];
			dt =EbbFloodTimesPtr[j].val - EbbFloodTimesPtr[firstMax].val;
			t0 = EbbFloodTimesPtr[firstMax].val - dt;
			if(t0>slackTime){
				// here we got a problem
				// the time spacing between ebb and floods
				// vary a lot ... give up
				// pick half way between flood and ebb
				dt = EbbFloodTimesPtr[firstMax].val - slackTime;
				t0 = slackTime - dt;
			}
			t1 = EbbFloodTimesPtr[firstMax].val;
			firstMaxKey = MaxEbb;
		}
		else if(EbbFloodArrayPtr[0]==MaxEbb){
			j = maxIndex[1];
			dt =EbbFloodTimesPtr[j].val - EbbFloodTimesPtr[firstMax].val;
			t0 = EbbFloodTimesPtr[firstMax].val - dt;
			if(t0>slackTime){
				// here we got a problem
				// the time spacing between ebb and floods
				// vary a lot ... give up
				// pick half way between flood and ebb
				dt = EbbFloodTimesPtr[firstMax].val - slackTime;
				t0 = slackTime - dt;
			}
			t1 = EbbFloodTimesPtr[firstMax].val;
			firstMaxKey = MaxFlood;
		
		}
		
	}
	
	// greater than last max
	else if(slackTime>EbbFloodTimesPtr[lastMax].val){

		
		// OK we need a way to interpolate if we are in the last
		// segment.  First check if last max, min is a max or a min
		// if it is a min, then we got max already stored so use it
		
		if(EbbFloodArrayPtr[NoOfMaxMins-1]==MinBeforeFlood){
			// This means we already have computed next
			// max flood time so grab the sucker and run
			t1 = EbbFloodTimesPtr[NoOfMaxMins+1].val;
			firstMaxKey = MaxEbb;
		}
		else if(EbbFloodArrayPtr[NoOfMaxMins-1]==MinBeforeEbb){
			// This means we already have computed next
			// max ebb time so grab the sucker and run
			t1 = EbbFloodTimesPtr[NoOfMaxMins+1].val;
			firstMaxKey = MaxFlood;
		}
		
		// if we get here, we gotta guess at dt, the time
		// difference between a max ebb and max flood for the
		// last interval.  Too much hassle to go back and
		// actually compute a previous max so we go ahead and
		// use the last actual dt between the last max ebb
		// and flood.  
		else if(EbbFloodArrayPtr[NoOfMaxMins-1]==MaxFlood){
			j = maxIndex[numOfMax-1];
			dt =EbbFloodTimesPtr[lastMax].val - EbbFloodTimesPtr[j].val;
			t1 = EbbFloodTimesPtr[lastMax].val - dt;
			if(t1<slackTime){
				// here we got a problem
				// the time spacing between ebb and floods
				// vary a lot ... give up
				// pick half way between flood and ebb
				dt = slackTime - EbbFloodTimesPtr[lastMax].val;
				t1 = slackTime + dt;
			}
			t0 = EbbFloodTimesPtr[lastMax].val;
			firstMaxKey = MaxFlood;
		}
		else if(EbbFloodArrayPtr[NoOfMaxMins-1]==MaxEbb){
			j = maxIndex[numOfMax-1];
			dt =EbbFloodTimesPtr[lastMax].val - EbbFloodTimesPtr[j].val;
			t1 = EbbFloodTimesPtr[lastMax].val - dt;
			if(t1<slackTime){
				// here we got a problem
				// the time spacing between ebb and floods
				// vary a lot ... give up
				// pick half way between flood and ebb
				dt = slackTime - EbbFloodTimesPtr[lastMax].val;
				t1 = slackTime + dt;
			}
			t0 = EbbFloodTimesPtr[lastMax].val;
			firstMaxKey = MaxEbb;
		}
				
	}
	// find were we are
	else{
		t0 = -1.0;
		t1 = -1.0;
		for (i=0;i< lastMax;i++){
			j = maxIndex[i];
			k = maxIndex[i+1];
			if( (t>=EbbFloodTimesPtr[j].val) && (t<=EbbFloodTimesPtr[k].val) ){
				t0 = EbbFloodTimesPtr[j].val;
				t1 = EbbFloodTimesPtr[k].val;
				firstMaxKey = EbbFloodArrayPtr[j];
				break;
			}
		}
		// If we drop to here, we have an error
		// flag the sucker and leave
		if(t0==-1.0){
			errorFlag = 36;
			return errorFlag;
		}
	}
			
	// OK we got t0 < slackTime < t1, get weight functions
	
	w1 = (slackTime-t0)/(t1-t0);
	w0 = 1.0 - w1;
	
	// Now compute the interpolated speed ratio
	
	v0 = FloodRatio;
	v1 = EbbRatio;
	
	if(firstMaxKey==MaxEbb){
		v0 = EbbRatio;
		v1 = FloodRatio;
	}
	
//	*newRatio = v0 * w0 + v1 * w1;
	
//#endif

	*newRatio = EbbRatio;
	
	if(EbbRatio>FloodRatio) *newRatio = FloodRatio;
	
	
	return(0);
}


// ************************************************************
void getVector(short degrees, double *u, double *v)
// takes angle degrees and returns a unit vector
// beginning at (0,0) and ending at (u,v)
// note degrees is 0 along U axis and rotates counterclockwise
{
	double exDegrees;
	double radians = 0.017453293;
	
	// Check for default cases
	if(degrees==0){
		*u = 1.0;
		*v = 0.0;
	}
	else if(degrees==90){
		*u = 0.0;
		*v = 1.0;
	}
	else if(degrees==180){
		*u = -1.0;
		*v = 0.0;
	}
	else if(degrees==270){
		*u = 0.0;
		*v = -1.0;
	}
	else if(degrees==360){
		*u = 1.0;
		*v = 0.0;
	}
	// non default case 
	else {
		exDegrees = degrees;
		exDegrees = exDegrees * radians;
		*u = cos(exDegrees);
		*v = sin(exDegrees);
	}
	return;
}

// ********************************************
short GetVelDir(CONSTITUENT *constituent,double u,double v)
// if returns 1 it is a flood
// if returns -1 it is an ebb
// if returns 0, it is undetermined
//
// The algorythm does the dot products between the velocity vector (u,v)
// and the flood direction (fx,fy) and the ebb direction (ex,ey)
// if the sign of the dot product is positive with the flood and 
// negative with the ebb, then we got a flood
// if the sign of the dot product is negative with the flood and
// positive with the ebb, then we got an ebb
// If the sign is both positive or both negative, then it is
// undetermined.  This can happen because the flood and ebb 
// directions are not 180 degrees out of phase.

{
	short errorFlag,sFloodDir,sEbbDir;
	double FDir,EDir;
	double Fx,Fy,Ex,Ey;
	double dotF,dotE;
	
		errorFlag = GetCDirec(constituent,&sFloodDir,&sEbbDir);
		if(errorFlag!=0)return errorFlag;
		
		FDir=sFloodDir;
		EDir=sEbbDir;
		
	// OK now we need to get vectors for flood direction and ebb direction
	
		getVector(FDir,&Fx,&Fy);
		getVector(EDir,&Ex,&Ey);
		
	// OK do dot product
		
		dotF = u*Fx + v*Fy;
		dotE = u*Ex + v*Ey;
	
	// Now check sign
		if( (dotF>0.0) && (dotE<0.0) ) return 1;
		if( (dotF<0.0) && (dotE>0.0) ) return -1;
		return 0;
}

// **********************************************************

short OffsetReferenceCurve(COMPCURRENTS *answer,    //  to reference station heights
						   CURRENTOFFSET *offset)   //  to offset Data
{
	short errorFlag,flag;
	long NoOfMaxMins,numOfPoints,i;
	double MaxFloodOffset,MaxEbbOffset,MinBFloodOffset,MinBEbbOffset,t;
	double slackRatio;
	double FloodRatio,EbbRatio;
	short EbbToMinBFlood = 0, MinBFloodToFlood = 1;
	short FloodToMinBEbb=2, MinBEbbToEbb=3;
	short FloodToEbb=4, EbbToFlood=5;
	//short maxFlood = 1, minBFlood = 0, maxEbb = 3, minBEbb = 2;
	double timeCorrection,SpeedCorrectionMult;
	double w1,w2,temp;
	//double t0,t3,dt,EbbTime,FloodTime;
	short index,indexPlusOne;
	//double previousTime,nextTime;
	//double tOld,rOld,fOld,dtOld,dtNew,oldStartValue,oldEndValue;
	//double nextValue,previousValue;
	
	double		*CArrayPtr=NULL;
	EXTFLAG		*TArrayPtr=NULL;
	double		*MaxMinHdl=NULL,*ValHdl=NULL;
	EXTFLAG		*MaxMinTimeHdl=NULL,*TimeHdl=NULL;
	short		*MaxMinFlagHdl = NULL;
	short		*OldMaxMinFlagPtr = NULL;
	

	CArrayPtr=NULL;
	TArrayPtr=NULL;
	errorFlag=0;
	
	/* Get handles just to make code more readable */
	MaxMinHdl		= answer->EbbFloodSpeeds;
	MaxMinTimeHdl	= answer->EbbFloodTimes;
	MaxMinFlagHdl	= answer->EbbFlood;
	ValHdl			= answer->speed;
	TimeHdl			= answer->time;
	
	// Begin by declaring temp space on heap 
	// for a copy of the maxs and mins
	
	NoOfMaxMins = answer->numEbbFloods;
	if(NoOfMaxMins<1){
		errorFlag=19;
		goto Error;
	}

	/*CArrayPtr=(double *)NewPtrClear(sizeof(double)*(NoOfMaxMins+2));
	if(CArrayPtr==Nnil){
		errorFlag=20;
		goto Error;
	}*/
	//CArrayPtr = (double *)calloc(NoOfMaxMins+2,sizeof(double));
	CArrayPtr = new double[NoOfMaxMins+2];
	if (CArrayPtr==NULL) {errorFlag=20; goto Error;}
	// Note the two extra high/low times used for interpolation
	// are stored at the end of the Time array
	
	/*TArrayPtr=(EXTFLAGPTR)NewPtrClear(sizeof(EXTFLAG)*(NoOfMaxMins+2) );
	if(TArrayPtr==nil){
		errorFlag=21;
		goto Error;
	}*/
	//TArrayPtr = (EXTFLAG *)calloc(NoOfMaxMins+2,sizeof(EXTFLAG));
	TArrayPtr = new EXTFLAG[NoOfMaxMins+2];
	if (TArrayPtr==NULL) {errorFlag=21; goto Error;}
	
	/*OldMaxMinFlagPtr=(short *)NewPtrClear(sizeof(short)*(NoOfMaxMins + 2) );
	if(OldMaxMinFlagPtr==nil){
		errorFlag=37;
		goto Error;
	}*/
	//OldMaxMinFlagPtr = (short *)calloc(NoOfMaxMins+2,sizeof(short));
	OldMaxMinFlagPtr = new short[NoOfMaxMins+2];
	if (OldMaxMinFlagPtr==NULL) {errorFlag=37; goto Error;}
	
	//OK now make copy of reference station data before
	// doing correction to it
	
	for (i=0; i< (NoOfMaxMins+2); i++){
		CArrayPtr[i] = MaxMinHdl[i];
		TArrayPtr[i].val = MaxMinTimeHdl[i].val;
		OldMaxMinFlagPtr[i] = MaxMinFlagHdl[i];
	}	


// ********

	MinBFloodOffset = offset->MinBefFloodTime.val;
	
	MaxFloodOffset =offset->FloodTime.val;

	MinBEbbOffset =offset->MinBefEbbTime.val;
	
	MaxEbbOffset =offset->EbbTime.val;
	
	FloodRatio = offset->FloodSpdRatio.val;
	
	EbbRatio = offset->EbbSpdRatio.val;


// ********
	// OK here is the strategy we go from point to point,
	// figure out between which high and low, the point falls.
	// Then interpolate the height offset and the time offset
	// of the point and apply it.
	// The points that are at the ends and don't fall
	// between a high and low will have to be handled as special cases
	
	numOfPoints = answer->nPts;
		
 	for (i=0; i<numOfPoints; i++){
	
		//tOld = t;
		//rOld = SpeedCorrectionMult;
		//fOld = flag;
		//oldStartValue = previousTime;
		//oldEndValue = nextTime;
		
		t = TimeHdl[i].val;
		if(i==0)index=-99;
		
		//dtOld = dtNew;
		//dtNew = t-tOld;
		
		errorFlag = GetWeights(t,TArrayPtr,&w1,&w2,&index,NoOfMaxMins);
		
		if( (w1<0.0) || (w1>1.0) )printError("ShioCurrent - BAD WEIGHT FACTORS");
		// in first segment
		if(index==-99){
			if( MaxMinFlagHdl[0]==MaxFlood){
				flag = MinBFloodToFlood;
				if( MaxMinFlagHdl[NoOfMaxMins]==MaxEbb){
					flag = EbbToFlood;
				}
			}
			else if( MaxMinFlagHdl[0]==MinBeforeFlood){
				flag = EbbToMinBFlood;
			}
			else if( MaxMinFlagHdl[0]==MaxEbb){
				flag = MinBEbbToEbb;
				if( MaxMinFlagHdl[NoOfMaxMins]==MaxFlood){
					flag = FloodToEbb;
				}
			}
			else {
				flag = FloodToMinBEbb;
			}
		}
		
		// Not in first segment
		else {
			if( MaxMinFlagHdl[index]==MaxFlood){
				flag = FloodToMinBEbb;
				indexPlusOne = index + 1;
				
				// Check if last segment
				if(indexPlusOne>NoOfMaxMins)indexPlusOne = NoOfMaxMins + 1;
				if( MaxMinFlagHdl[indexPlusOne]==MaxEbb){
					flag = FloodToEbb;
				}
			}
			else if( MaxMinFlagHdl[index]==MinBeforeFlood){
				flag = MinBFloodToFlood;
			}
			else if( MaxMinFlagHdl[index]==MaxEbb){
				flag = EbbToMinBFlood;
				
				// Check if last segment
				if(indexPlusOne>NoOfMaxMins)indexPlusOne = NoOfMaxMins + 1;
				if( MaxMinFlagHdl[indexPlusOne]==MaxFlood){
					flag = EbbToFlood;
				}
				
			}
			else {
				flag = MinBEbbToEbb;
			}
		}
		
		if(errorFlag == 0){
			
	 		if( (flag!=EbbToFlood) || (flag!=FloodToEbb) ) {
				errorFlag = GetSlackRatio(t,
						flag,
				    	TArrayPtr,
						OldMaxMinFlagPtr,
				    	NoOfMaxMins,
				    	FloodRatio,
				    	EbbRatio,
						&slackRatio);
				if(errorFlag!=0) return errorFlag;
			}
	/* 		
			errorFlag = GetFloodEbbSpans(t,
					  	TArrayPtr,
					  	OldMaxMinFlagPtr,
					 	CArrayPtr,
					  	NoOfMaxMins,
					  	&previousTime,
					 	 &nextTime,
					 	 &previousValue,
					 	 &nextValue,
					 	 1);
	*/
			if(flag==FloodToMinBEbb){
				timeCorrection = MaxFloodOffset*w1 + MinBEbbOffset*w2;
				//FloodTime = previousTime;
				//EbbTime = nextTime;
				//dt = EbbTime - FloodTime;
				//t0 = FloodTime - dt;
				//t3 = EbbTime + dt;
	//			DoHermite(0.0,t0,FloodRatio,FloodTime,EbbRatio,
	//		          EbbTime,0.0,t3,t,&SpeedCorrectionMult,3);
	 			SpeedCorrectionMult = FloodRatio*w1 + w2*slackRatio;
			}
			
			else if(flag==MinBFloodToFlood){
				timeCorrection = MinBFloodOffset*w1 + MaxFloodOffset*w2;
				//EbbTime = previousTime;
				//FloodTime = nextTime;
				//dt = FloodTime - EbbTime;
				//t0 = EbbTime - dt;
				//t3 = FloodTime + dt;
		//		DoHermite(0.0,t0,EbbRatio,EbbTime,FloodRatio,
		//		          FloodTime,0.0,t3,t,&SpeedCorrectionMult,3);
	 			SpeedCorrectionMult = w1*slackRatio + FloodRatio*w2;
			}

			else if(flag==EbbToMinBFlood){
				timeCorrection = MinBFloodOffset*w1 + MaxFloodOffset*w2;
				//EbbTime = previousTime;
				//FloodTime = nextTime;
				//dt = FloodTime - EbbTime;
				//t0 = EbbTime - dt;
				//t3 = FloodTime + dt;
		//		DoHermite(0.0,t0,EbbRatio,EbbTime,FloodRatio,
		//		          FloodTime,0.0,t3,t,&SpeedCorrectionMult,3);
	 			SpeedCorrectionMult = EbbRatio*w1 + w2*slackRatio;
			}

			else if(flag==MinBEbbToEbb){
				timeCorrection = MinBEbbOffset*w1 + MaxEbbOffset*w2;
				//FloodTime = previousTime;
				//EbbTime = nextTime;
				//dt = FloodTime - EbbTime;
				//t0 = FloodTime - dt;
				//t3 = EbbTime + dt;
		//		DoHermite(0.0,t0,FloodRatio,FloodTime,EbbRatio,
		//		          EbbTime,0.0,t3,t,&SpeedCorrectionMult,3);
	 			SpeedCorrectionMult = w1*slackRatio + EbbRatio*w2;
			}
			
			else if(flag==EbbToFlood){
				timeCorrection = MinBFloodOffset*w1 + MaxFloodOffset*w2;
				//EbbTime = previousTime;
				//FloodTime = nextTime;
				//dt = FloodTime - EbbTime;
				//t0 = EbbTime - dt;
				//t3 = FloodTime + dt;
		//		DoHermite(0.0,t0,EbbRatio,EbbTime,FloodRatio,
		//		          FloodTime,0.0,t3,t,&SpeedCorrectionMult,3);
	 			SpeedCorrectionMult = EbbRatio + FloodRatio*w2;
			}
			else if(flag==FloodToEbb){
				timeCorrection = MaxFloodOffset*w1 + MaxEbbOffset*w2;
				//EbbTime = nextTime;
				//FloodTime = previousTime;
				//dt = FloodTime - EbbTime;
				//t0 = FloodTime - dt;
				//t3 = EbbTime + dt;
		//		DoHermite(0.0,t0,FloodRatio,FloodTime,EbbRatio,
		//	          EbbTime,0.0,t3,t,&SpeedCorrectionMult,3);
	 			SpeedCorrectionMult = w1*FloodRatio + EbbRatio*w2;
			}
			
			TimeHdl[i].val=TimeHdl[i].val + timeCorrection;
	 		ValHdl[i] = (ValHdl[i]) * SpeedCorrectionMult;
	//		ValHdl[i] = 1.0 * SpeedCorrectionMult;
			temp = ValHdl[i];
		}
	}

Error:
	//if(CArrayPtr) DisposePtr((Ptr)CArrayPtr);
	//if(TArrayPtr) DisposePtr((Ptr)TArrayPtr);
	//if(OldMaxMinFlagPtr) DisposePtr ((Ptr)OldMaxMinFlagPtr);
	//if(CArrayPtr) {free(CArrayPtr); CArrayPtr = NULL;}
	//if(TArrayPtr) {free(TArrayPtr); TArrayPtr = NULL;}
	//if(OldMaxMinFlagPtr) {free(OldMaxMinFlagPtr); OldMaxMinFlagPtr = NULL;}
	if (CArrayPtr) delete [] CArrayPtr;
	if (TArrayPtr) delete [] TArrayPtr;
	if (OldMaxMinFlagPtr) delete [] OldMaxMinFlagPtr;

	return(errorFlag);

}

// ************************************************************

short OffsetUV ( COMPCURRENTS *answers,		// Current-time struc with answers
			     CURRENTOFFSET *offset)		// Current offset data
// Function to set uHdl and vHdl data for offset flood and ebb directions
// They come in with nil if the station is non rotary or with
// the u and v from the reference station.  We need to rotate them
// If the station has data that says the average min current is non zero,
// then we will zero out the u and v handles and return.  We don't know
// enough.  If the stuff is zero or unavailable, then we will have the
// u and v in the flood and ebb directions with the magnitude varying.
{
	double minBFloodSpeed,minBEbbSpeed;
	double floodDir,ebbDir,uMag,argu,tenMinutes;
	double ebbU,ebbV,floodU,floodV,uVel,t;
	long 	numberOfPoints,i,j,k;
	short 	errorFlag,rotKey;
	short fAngle,eAngle;
	
	long numOfMaxMins;
	short keepFlag;
	
	double *uHdl=NULL,*vHdl=NULL,*uMinorHdl=NULL,*vMajorHdl=NULL,*speedHdl=NULL;
	EXTFLAG *theTimeHdl=NULL;
	EXTFLAG  *MaxMinTimesHdl=NULL;
	short		*MaxMinKeyHdl=NULL;

	short maxFlood=1;
	short maxEbb=3;
	
// initialize
	
	errorFlag = 0;
	
	uHdl = answers->u;
	vHdl = answers->v;
	speedHdl = answers->speed;
	theTimeHdl = answers->time;
	
	uMinorHdl = answers->uMinor;
	vMajorHdl = answers->vMajor;

	numberOfPoints	= answers->nPts;
	
	numOfMaxMins = answers->numEbbFloods;
	MaxMinTimesHdl = answers->EbbFloodTimes;
	MaxMinKeyHdl = answers->EbbFlood;
	
	minBFloodSpeed = 0.0;
	minBEbbSpeed = 0.0;
	floodDir = 0.0;
	ebbDir = 0.0;
	rotKey = 1;

	// Begin by checking the type of station
		
	if( ( offset->MinBFloodSpd.dataAvailFlag)==1) {
		if( ( offset->MinBFloodSpd.val)!=0.0) {
			minBFloodSpeed = offset->MinBFloodSpd.val;
			rotKey = 0;
		}
	}

	if( ( offset->MinBEbbSpd.dataAvailFlag)==1) {
		if( ( offset->MinBEbbSpd.val)!=0.0) {
			minBEbbSpeed = offset->MinBEbbSpd.val;
			rotKey = 0;
		}
	}

	if( ( offset->MinBFloodDir.dataAvailFlag)==1) {
		rotKey = 0;
	}

	if( ( offset->MinBEbbDir.dataAvailFlag)==1) {
		rotKey = 0;
	}
	
	// *********
	
	if( offset->MaxFloodDir.dataAvailFlag ==1 ) {
		fAngle = offset->MaxFloodDir.val;
		fAngle = FixAngle(fAngle);
		floodDir = fAngle;
	}
	else {
		rotKey = -1;
	}

	if( offset->MaxEbbDir.dataAvailFlag ==1 ) {
		eAngle = offset->MaxEbbDir.val;
		eAngle = FixAngle(eAngle);
		ebbDir = eAngle;
	}
	else {
		rotKey = -1;
	}


	// OK compare angles of flood and ebb, if the angles are more than 
	// 15 degrees off from being 180 out of phase, we kill the station.
	// The sucker is actually rotary and we have no clue as to how they
	// rotate.
	
	if(rotKey==1){	
		
		argu = fabs(floodDir - ebbDir);
		if( (argu < 165.0) || ( argu > 195) ){
			rotKey = 0;
		}
	
	}
	
//	If we get here and rotKey == 0 then we don't know what's going on
//	and we zero out the u and v handles and return
	
	if(rotKey==-1 ){
		if(uHdl!=0){
			//DisposeHandle( (Handle)answers->uHdl);
			delete [] answers->u;
			answers->u=0;
			uHdl=0;
		}
		if(vHdl!=0){
			//DisposeHandle( (Handle)answers->vHdl);
			delete [] answers->v;
			answers->v=0;
			vHdl=0;
		}
		if(uMinorHdl!=0){
			//DisposeHandle( (Handle)answers->uMinorHdl);
			delete [] answers->uMinor;
			answers->uMinor=0;
			uMinorHdl=0;
		}
		if(vMajorHdl!=0){
			//DisposeHandle( (Handle)answers->vMajorHdl);
			delete [] answers->vMajor;
			answers->vMajor=0;
			vMajorHdl=0;
		}

		// OK take off the no plot flags and return
	
		if(rotKey==-1){
			for(i=0;i<numberOfPoints;i++){
				theTimeHdl[i].flag = 0;
			}
		
			return errorFlag;		
	 	}
 		
	}
	
	

	// if we get here, we gotta rotate the sucker to flood and ebb
	
	// first lets get rid of the uMinor and vMajor handles.
	// we don't do this for the offset stations

	if(uMinorHdl!=0){
		//DisposeHandle( (Handle)answers->uMinorHdl);
		delete [] answers->uMinor;
		answers->uMinor=0;
		uMinorHdl=0;
	}
	if(vMajorHdl!=0){
		//DisposeHandle( (Handle) answers->vMajorHdl);
		delete [] answers->vMajor;
		answers->vMajor=0;
		vMajorHdl=0;
	}
	
	// OK first find out if we got u and v handles already
	// if the data came off a rotary reference, then we got
	// u and v handles, if not we don't and need to create
	// them.
	
	
	if(uHdl==0){
		//uHdl = (double **)NewHandleClear(sizeof(double)*numberOfPoints);
		uHdl = new double[numberOfPoints];
		if(uHdl==0){
			errorFlag=31;
			return errorFlag;
		}
	}
	
	if(vHdl==0){
		//vHdl = (double **)NewHandleClear(sizeof(double)*numberOfPoints);
		vHdl = new double[numberOfPoints];
		if(vHdl==0){
			errorFlag=31;
			return errorFlag;
		}
	}
	
	
	// OK we now have array space so we loop through and fill the sucker up
	
	// Get a flood unit vector and an ebb unit vector
	
	argu = floodDir * PI/180.0;
	
	floodU = cos(argu);
	floodV = sin(argu);
	
	argu = ebbDir * PI/180.0;
	
	ebbU = cos(argu);
	ebbV = sin(argu);
	
	// Now loop through and do the u and v's from the magnitude of the vector
	
	for (i=0;i<numberOfPoints;i++){
		uVel = speedHdl[i];
		uMag = fabs(uVel);
		
		if(uVel>0.0){
			uHdl[i] = uMag * floodU;
			vHdl[i] = uMag * floodV;
		}
		else {
			uHdl[i] = uMag * ebbU;
			vHdl[i] = uMag * ebbV;
		}
	}

	// OK take off the no plot flags and return
	// unless we have min velocities.  Then we check
	// what the magnitudes of the velocities and
	// flag them as no plot.
	
	for(i=0;i<numberOfPoints;i++){
		theTimeHdl[i].flag = 0;
		
		if(minBFloodSpeed>0.0){
			uVel = speedHdl[i];
			if(uVel>0.0){
				uMag = uVel;
				if(uMag<=minBFloodSpeed){
					theTimeHdl[i].flag = 1;
				}
			}
		}

		if(minBEbbSpeed>0.0){
			uVel = speedHdl[i];
			if(uVel<0.0){
				uMag = fabs(uVel);
				if(uMag<=minBFloodSpeed){
					theTimeHdl[i].flag = 1;
				}
			}
		}
		
		// OK if rotKey == 0 then we zero out the
		// u and v currents except for within 10 minutes
		// of max flood and ebb
		if(rotKey==0){
		
			keepFlag = 0;
			tenMinutes = 1./6.;
			for (j=0;j<numOfMaxMins;j++){
				k = MaxMinKeyHdl[j];
				if ( (k==maxFlood) || (k==maxEbb) ){
					t = MaxMinTimesHdl[j].val;
				}
                // G.K.: bug?? - 2/8/08 - what if k is not equal max flood or max ebb?
                // added just to initialize variable
                else
                    t = 0;  // ??? - is this right?
				if( fabs(t - theTimeHdl[i].val) <= tenMinutes){
					keepFlag = 1;
					break;
				}
			}
			
			if(keepFlag==0){
				uHdl[i] = 0.0;
				vHdl[i] = 0.0;
			}
			
		}
		
	}


	answers->u = uHdl;
	answers->v = vHdl;
	
	return 0;
}

// ************************************************************

void ResetCTime(COMPCURRENTS *answers,double beginHour)
// function to reset time arrays to start from midnight of first day
{
	EXTFLAG *theTimeHdl;
	long numberOfPoints,i;
	//double theTime;
	
	numberOfPoints = answers->nPts;
	theTimeHdl = answers->time;
 
	// Reset Time array for plotting points
	
	for(i=0;i<numberOfPoints;i++){
	  	theTimeHdl[i].val = theTimeHdl[i].val - beginHour;
	}

	// OK now reset time array for highs and lows
	
	numberOfPoints = answers->numEbbFloods;
	theTimeHdl = answers->EbbFloodTimes;
	
	for(i=0;i<numberOfPoints;i++){
		//theTime = theTimeHdl[i].val;
	  	theTimeHdl[i].val = theTimeHdl[i].val - beginHour;
	}
	 
	return;
}

//************************************************************
void rotateVector(double degrees,
				  double u0,
				  double v0,
				  double *u1,
				  double *v1)
{				  
//
// formula for pure rotation of a vector
// degrees is angle difference between (u0,v0) 
// reference coordinate system and (u1,v1)
// coordinate system.  
//
	double theCosine,theSine,degreesToRadians;
	
	degreesToRadians = PI/180.;
	
	theCosine = cos (degrees * degreesToRadians);
	theSine = sin (degrees * degreesToRadians);
	
	*u1 = theCosine * u0 + theSine   * v0;
	*v1 =-theSine   * u0 + theCosine * v0;
	
	return;
}

//**************************************************************

short RotToMajorMinor(CONSTITUENT *constituent,
					  CURRENTOFFSET *offset,
                      COMPCURRENTS *answers)

// function to rotate velocity vector to major-minor axis
// The x component will be the minor axis component
// The y component will be the major axis component

{	
	double	velAngle,u,v,uMag,ang,ang0;
	short	majorDir,minorDir;
	long	nPts,i;
	double	*minorHdl=0,*majorHdl=0,*uHdl=0,*vHdl=0,*magHdl=0;
	long	handleSize=0;
	double	radiansToDegrees,degreesToRadians;
	double	uRotated,vRotated,piOver2;
	
	radiansToDegrees = 180.0/PI;
	degreesToRadians = PI/180.0;
	piOver2 = PI/2.0;
	

// ***********  Here we check to see if it is an offset station
//              if it is, we don't do the major minor axis stuff

	if( ( offset->MinBefFloodTime.dataAvailFlag)==1) {
		if( ( offset->MinBefFloodTime.val)!=0.0) {
			return 0;
		}
	}

	if( ( offset->FloodTime.dataAvailFlag)==1) {
		if( ( offset->FloodTime.val)!=0.0) {
			return 0;
		}
	}

	if( ( offset->MinBefEbbTime.dataAvailFlag)==1) {
		if( ( offset->MinBefEbbTime.val)!=0.0) {
			return 0;
		}
	}

	if( ( offset->EbbTime.dataAvailFlag)==1) {
		if( ( offset->EbbTime.val)!=0.0) {
			return 0;
		}
	}

	if( ( offset->FloodSpdRatio.dataAvailFlag)==1) {
		if( ( offset->FloodSpdRatio.val)!=1.0) {
			return 0;
		}
	}

	if( ( offset->EbbSpdRatio.dataAvailFlag)==1) {
		if( ( offset->EbbSpdRatio.val)!=1.0) {
			return 0;
		}
	}

// **********

	// Begin by getting the major and minor axis direction	
	
	GetMajorMinorAxis(constituent,&majorDir,&minorDir);

	// Put things into a normal coordinate reference frame
	majorDir = FixAngle(majorDir);
	minorDir = FixAngle(minorDir);
	
	minorHdl = answers->uMinor;
	majorHdl = answers->vMajor;
	uHdl = answers->u;
	vHdl = answers->v;
	magHdl = answers->speed;
	
	// OK if we already have a non zero handle for the rotated
	// velocities, then I will wipe it out and allocated
	// space for a new handle.  I do this because I want to
	// make sure that the size of the handle matches what we
	// need.
	
	/*if( (minorHdl!=nil)||(majorHdl!=nil) ){
		HUnlock((Handle)answers->uMinorHdl);
		HUnlock((Handle)answers->vMajorHdl);
		DisposeHandle((Handle)answers->uMinorHdl);
		DisposeHandle((Handle)answers->vMajorHdl);
		minorHdl = answers->uMinorHdl =  0;
		majorHdl = answers->vMajorHdl = 0;
	}*/
	
	nPts = answers->nPts;
	
	try
	{
		minorHdl = new double[nPts];
		//majorHdl = new double[nPts];
		
		// davew: Andy used NewPtrClear & NewHandleClear and it looks like he relied
		// on it, in at least some cases, to initialize his arrays
		// in this case we don't have to init, they get set below
	}
	catch (...)
	{
		return 35;
	}
	try
	{
		majorHdl = new double[nPts];
	}
	catch (...)
	{
		return 35;
	}

	// Now set handle size to match u and v handles
	//handleSize = (long)GetHandleSize((Handle)uHdl);
	//if(handleSize==0){ return 34; }
	
	// Now allocate the space
	
	//minorHdl = (double **)NewHandleClear(handleSize);
	//majorHdl = (double **)NewHandleClear(handleSize);
	
	// clean up and return if error
	//if( (minorHdl==nil) || (majorHdl==nil) ){
		//DisposeHandle((Handle)minorHdl);
		//DisposeHandle((Handle)majorHdl);
		//return 35;
	//}
	
	//nPts = answers->nPts;
	
	ang0 = majorDir;
	
	// OK now loop through all the velocities and
	// compute and save the rotated suckers
	
	for (i=0;i<nPts;i++){
		u = uHdl[i];
		v = vHdl[i];
		uMag = magHdl[i];
		
		// figure out angle between new axis and velocity vector
		if(u!=0.0){
			velAngle = atan(v/u);
		}
		else {
			velAngle = 0.0;
		}
		
		// fix angle if it is in second or third quadrant
		
		if( (u<0.0)&&(v>0.0) ){
			velAngle = PI + velAngle;
		}
		else if( (u<0.0)&&(v<0.0) ) {
			velAngle = PI + velAngle;
		}
		else if( (u>0.0)&&(v<0.0) ){
			velAngle = 2*PI+velAngle;
		}
		
		ang = velAngle - ang0 * degreesToRadians;
		vRotated = uMag*cos(ang);
		uRotated = uMag*sin(ang);
		// Check sign
		// if projected angle greater than pi/2 than
		// projection is negative
		if( (ang>piOver2) || (ang<-piOver2) ) {
			vRotated = - fabs(vRotated);
		}
		else {
			vRotated = fabs(vRotated);
		}
		if( ang > 0.0 ){
			if(ang < PI){
				uRotated =-fabs(uRotated);
			}
			else {
				uRotated = +fabs(uRotated);
			}
		}
		else if(ang < 0.0){
			if(ang < -PI ){
			  uRotated = +fabs(uRotated);
			}
			else {
			  uRotated =-fabs(uRotated);
			}
		}
		
		majorHdl[i] = vRotated;
		minorHdl[i] = uRotated;
	}
	
	// assign the handle and return
	answers->uMinor = minorHdl;
	answers->vMajor = majorHdl;
	
	return 0;
}

/***************************************************************************************/
double RStatCurrent(double	theTime,	// time in hrs from begin of year
                     double	*AMPA,		// amplitude corrected for year
					 double	*epoch,		// epoch corrected for year
					 double	refCur,		// reference current in knots
					 short	ncoeff,		// number of coefficients to use
					 short	CFlag)		// hydraulic station flag
					                       
{
/*  Compute cosine stuff and return value */


/*  initialize the basic 37 frequencies ... if we pickup more, like */
/*  for Anchorage, we add them here */

//                  frequency 1/hr     symbol  index   period      name

	double f[] = {	28.9841042,   // M2         1   12.421 hrs. Principal lunar
					30.0000000,   // S2         2   12.000 hrs  Principal solar
					28.4397295,   // N2         3   12.685 hrs  Larger lunar elliptic
					15.0410686,   // K1         4   23.934 hrs  Luni-solar diurnal
					57.9682084,   // 6.21 hrs   5    6.210 hrs  
					13.9430356,   // O1         6   25.819 hrs  Principal lunar diurnal
					86.9523127,   // 4.14 hrs   7    4.14  hrs
					44.0251729,   // 8.11 hrs   8    8.11  hrs
					60.0000000,   // 6.00 hrs   9    6.00  hrs
					57.4238337,   // 6.27 hrs  10    6.27  hrs
					28.5125831,   // v2        11   12.626 hrs  Larger lunar evectional
					90.0000000,   // 4.00 hrs  12    4.000 hrs
					27.9682084,   // m2        13   12.872 hrs  Variational
					27.8953548,   // 2N2       14   12.905 hrs  Lunar ellipic second order
					16.1391017,   // 22.31 hrs 15   22.306 hrs  
					29.4556253,   // l2        16   12.222 hrs  Smaller lunar elliptic
					15.0000000,   // 24.00 hrs 17   24.000 hrs
					14.4966939,   // 24.83 hrs 18   24.833 hrs
					15.5854433,   // 23.10 hrs 19   23.098 hrs
					0.5443747,    // 27.55 day 20   27.55  day  Lunar monthly
					0.0821373,    // 182.6 day 21  182.6   day
					0.0410686,    // 365.2 day 22  365.2   day  Annual
					1.0158958,    // 14.7  day 23   14.7   day
					1.0980331,    // 13.66 day 24   13.66  day  Lunar fortnightly
					13.4715145,   // 26.72 hrs 25   26.72  hrs
					13.3986609,   // Q1        26   26.868 hrs  Larger lunar elliptic
					29.9589333,   // T2        27   12.016 hrs  Larger solar elliptic
					30.0410667,   // 11.98 hrs 28   11.98  hrs
					12.8542862,   // 28.01 hrs 29   28.01  hrs
					14.9589314,   // P1        30   24.066 hrs  Principal solar diurnal
					31.0158958,   // 11.61 hrs 31   11.61  hrs
					43.4761563,   // 8.28  hrs 32    8.28  hrs
					29.5284789,   // L2        33   12.192 hrs  Smaller lunar elliptic
					42.9271398,   // 8.37  hrs 34    8.37  hrs
					30.0821373,   // 11.97 hrs 35   11.97  hrs
					115.9364169,  // 3.105 hrs 36    3.105 hrs
					58.9841042,    // 6.103 hrs 37    6.103 hrs
					12.9271398,   // Sigma(1)   38   27.848 hrs
					14.0251729,   // MP(1)      39   25.668
					14.5695476,   // Chi(1)     40   24.709
					15.9748272,   // 2PO(1)     41   22.535
					16.0569644,   // SO(1)      42   22.420
					30.5443747,   // MSN(2)     43   11.786
					27.4238337,   // MNS(2)     44   13.127
					28.9019669,   // OP(2)      45   12.456
					29.0662415,   // MKS(2)     46   12.386
					26.8794590,   // 2NS(2)     47   13.393
					26.9523126,   // MLN2S(2)   48   13.357
					27.4966873,   // 2ML2S(2)   49   13.092
					31.0980331,   // SKM(2)     50   11.576
					27.8039338,   // 2MS2K(2)   51   12.948
					28.5947204,   // MKL2S(2)   52   12.590
					29.1483788,   // M2(KS)(2)  53   12.351
					29.3734880,   // 2SN(MK)(2) 54   12.256
					30.7086493,   // 2KM(SN)(2) 55   11.723
					43.9430356,   // SO(3)      56    8.192
					45.0410686,   // SK(3)      57    7.993
					42.3827651,   // NO(3)      58    8.494
					59.0662415,   // MK(4)      59    6.095
					58.4397295,   // SN(4)      60    6.160
					57.4966873,   // 2MLS(4)    61    6.261
					56.9523127,   // 3MS(4)     62    6.321
					58.5125831,   // ML(4)      63    6.153
					56.8794590,   // N(4)       64    6.329
					59.5284789,   // SL(4)      65    6.048
					71.3668693,   // MNO(5)     66    5.044
					71.9112440,   // 2MO(5)     67    5.006
					73.0092770,   // 2MK(5)     68    4.931
					74.0251728,   // MSK(5)     69    4.863
					74.1073100,   // 3KM(5)     70    4.858
					72.9271398,   // 2MP(5)     71    4.936
					71.9933813,   // 3MP(5)     72    5.000
					72.4649023,   // MNK(5)     73    4.968
					88.9841042,   // 2SM(6)     74    4.046
					86.4079380,   // 2MN(6)     75    4.166
					87.4238337,   // MSN(6)     76    4.118
					87.9682084,   // 2MS(6)     77    4.092
					85.3920421,   // 2NMLS(6)   78    4.216
					85.8635632,   // 2NM(6)     79    4.193
					88.5125831,   // MSL(6)     80    4.067
					87.4966873,   // 2ML(6)     81    4.114
					89.0662415,   // MSK(6)     82    4.042
					85.9364168,   // 2MLNS(6)   83    4.189
					86.4807916,   // 3MLS(6)    84    4.163
					88.0503457,   // 2MK(6)     85    4.089
					100.3509735,  // 2MNO(7)    86   42.738 days
					100.9046318,  // 2NMK(7)    87   16.581 days
					101.9112440,  // 2MSO(7)    88    7.848 days
					103.0092771,  // MSKO(7)    89    4.984 days
					116.4079380,  // 2MSN(8)    90   21.941
					116.9523127,  // 3MS(8)     91   21.236
					117.9682084,  // 2(MS)(8)   92   20.035
					114.8476674,  // 2(MN)(8)   93   24.246
					115.3920422,  // 2MN(8)     94   23.389
					117.4966873,  // 2MSL(8)    95   20.575
					115.4648958,  // 4MLS(8)    96   23.279
					116.4807916,  // 3ML(8)     97   21.844
					117.0344500,  // 3MK(8)     98   21.134
					118.0503457,  // 2MSK(8)    99   19.944
					129.8887360,  // 2M2NK(9)  100   12.045
					130.4331108,  // 3MNK(9)   101   11.829
					130.9774855,  // 4MK(9)    102   11.621
					131.9933813,  // 3MSK(9)   103   11.252
					144.3761464,  // 4MN(10)   104    8.112
					144.9205211,  // M(10)     105    8.014
					145.3920422,  // 3MNS(10)  106    7.931
					145.9364169,  // 4MS(10)   107    7.837
					146.4807916,  // 3MSL(10)  108    7.745
					146.9523127,  // 3M2S(10)  109    7.667
					160.9774855,  // 4MSK(11)  110    5.904
					174.3761464,  // 4MNS(12)  111    4.840
					174.9205211,  // 5MS(12)   112    4.805
					175.4648958,  // 4MSL(12)  113    4.770
					175.9364169   // 4M2S(12)  114    4.741
	};

	double DegreesToRadians = 0.01745329252;
	double current,argu,degrees;
	short i;					    
					 
/* OK do the computational loop */

	current = 0.0;
	if(ncoeff<=0) ncoeff=37;
		
	for (i=0; i<ncoeff; i++){
	  // Don't do math if we don't have to.
	  if(AMPA[i]!=0){
	  	 degrees = (f[i] * theTime + epoch[i]);
		 degrees = fmod(degrees,360.0);
		 argu = degrees * DegreesToRadians;
 //   argu =  (f[i] * theTime + epoch[i]) * DegreesToRadians;
         current = current + AMPA[i]*cos(argu);
	  }
	}
		
	// Here check to see if we have hydraulic station
	if(CFlag==1){
		if(current>0.0){
			current = sqrt(current);
		}
		else if(current<0.0){
			current = -sqrt(-current);
		}
	}
	
	current = refCur + current;
	
	return current;
}


/***************************************************************************************/
double RStatCurrentRot(double		theTime,		// time in hrs from begin of year
                     double			*AMPA,			// amplitude corrected for year
					 double			*epoch,			// epoch corrected for year
					 short			ncoeff,			// number of coefficients to use
					 CONSTITUENT	*constituent,	// constituent handle
					 double			twoValuesAgo,	// previous, previous value
					 double			lastValue,		// previous value
					 double			*uVelocity,		// east-west component of velocity
					 double			*vVelocity,		// north-south component of velocity
					 double			*vmajor,		// major axis velocity if computed
					 double			*vminor,		// minor axis velocity if computed
					 short			*direcKey)		// direction key -1 ebb, 1 flood, 0 indeterminate
					                       
{
/*  Compute cosine stuff and return value */
/* for rotary currents */


/*  initialize the basic 37 frequencies ... if we pickup more, like */
/*  for Anchorage, we add them here */

//                  frequency 1/hr     symbol  index   period      name

	double f[] = {	28.9841042,   // M2         1   12.421 hrs. Principal lunar
					30.0000000,   // S2         2   12.000 hrs  Principal solar
					28.4397295,   // N2         3   12.685 hrs  Larger lunar elliptic
					15.0410686,   // K1         4   23.934 hrs  Luni-solar diurnal
					57.9682084,   // 6.21 hrs   5    6.210 hrs  
					13.9430356,   // O1         6   25.819 hrs  Principal lunar diurnal
					86.9523127,   // 4.14 hrs   7    4.14  hrs
					44.0251729,   // 8.11 hrs   8    8.11  hrs
					60.0000000,   // 6.00 hrs   9    6.00  hrs
					57.4238337,   // 6.27 hrs  10    6.27  hrs
					28.5125831,   // v2        11   12.626 hrs  Larger lunar evectional
					90.0000000,   // 4.00 hrs  12    4.000 hrs
					27.9682084,   // m2        13   12.872 hrs  Variational
					27.8953548,   // 2N2       14   12.905 hrs  Lunar ellipic second order
					16.1391017,   // 22.31 hrs 15   22.306 hrs  
					29.4556253,   // l2        16   12.222 hrs  Smaller lunar elliptic
					15.0000000,   // 24.00 hrs 17   24.000 hrs
					14.4966939,   // 24.83 hrs 18   24.833 hrs
					15.5854433,   // 23.10 hrs 19   23.098 hrs
					0.5443747,    // 27.55 day 20   27.55  day  Lunar monthly
					0.0821373,    // 182.6 day 21  182.6   day
					0.0410686,    // 365.2 day 22  365.2   day  Annual
					1.0158958,    // 14.7  day 23   14.7   day
					1.0980331,    // 13.66 day 24   13.66  day  Lunar fortnightly
					13.4715145,   // 26.72 hrs 25   26.72  hrs
					13.3986609,   // Q1        26   26.868 hrs  Larger lunar elliptic
					29.9589333,   // T2        27   12.016 hrs  Larger solar elliptic
					30.0410667,   // 11.98 hrs 28   11.98  hrs
					12.8542862,   // 28.01 hrs 29   28.01  hrs
					14.9589314,   // P1        30   24.066 hrs  Principal solar diurnal
					31.0158958,   // 11.61 hrs 31   11.61  hrs
					43.4761563,   // 8.28  hrs 32    8.28  hrs
					29.5284789,   // L2        33   12.192 hrs  Smaller lunar elliptic
					42.9271398,   // 8.37  hrs 34    8.37  hrs
					30.0821373,   // 11.97 hrs 35   11.97  hrs
					115.9364169,  // 3.105 hrs 36    3.105 hrs
					58.9841042,    // 6.103 hrs 37    6.103 hrs
					12.9271398,   // Sigma(1)   38   27.848 hrs
					14.0251729,   // MP(1)      39   25.668
					14.5695476,   // Chi(1)     40   24.709
					15.9748272,   // 2PO(1)     41   22.535
					16.0569644,   // SO(1)      42   22.420
					30.5443747,   // MSN(2)     43   11.786
					27.4238337,   // MNS(2)     44   13.127
					28.9019669,   // OP(2)      45   12.456
					29.0662415,   // MKS(2)     46   12.386
					26.8794590,   // 2NS(2)     47   13.393
					26.9523126,   // MLN2S(2)   48   13.357
					27.4966873,   // 2ML2S(2)   49   13.092
					31.0980331,   // SKM(2)     50   11.576
					27.8039338,   // 2MS2K(2)   51   12.948
					28.5947204,   // MKL2S(2)   52   12.590
					29.1483788,   // M2(KS)(2)  53   12.351
					29.3734880,   // 2SN(MK)(2) 54   12.256
					30.7086493,   // 2KM(SN)(2) 55   11.723
					43.9430356,   // SO(3)      56    8.192
					45.0410686,   // SK(3)      57    7.993
					42.3827651,   // NO(3)      58    8.494
					59.0662415,   // MK(4)      59    6.095
					58.4397295,   // SN(4)      60    6.160
					57.4966873,   // 2MLS(4)    61    6.261
					56.9523127,   // 3MS(4)     62    6.321
					58.5125831,   // ML(4)      63    6.153
					56.8794590,   // N(4)       64    6.329
					59.5284789,   // SL(4)      65    6.048
					71.3668693,   // MNO(5)     66    5.044
					71.9112440,   // 2MO(5)     67    5.006
					73.0092770,   // 2MK(5)     68    4.931
					74.0251728,   // MSK(5)     69    4.863
					74.1073100,   // 3KM(5)     70    4.858
					72.9271398,   // 2MP(5)     71    4.936
					71.9933813,   // 3MP(5)     72    5.000
					72.4649023,   // MNK(5)     73    4.968
					88.9841042,   // 2SM(6)     74    4.046
					86.4079380,   // 2MN(6)     75    4.166
					87.4238337,   // MSN(6)     76    4.118
					87.9682084,   // 2MS(6)     77    4.092
					85.3920421,   // 2NMLS(6)   78    4.216
					85.8635632,   // 2NM(6)     79    4.193
					88.5125831,   // MSL(6)     80    4.067
					87.4966873,   // 2ML(6)     81    4.114
					89.0662415,   // MSK(6)     82    4.042
					85.9364168,   // 2MLNS(6)   83    4.189
					86.4807916,   // 3MLS(6)    84    4.163
					88.0503457,   // 2MK(6)     85    4.089
					100.3509735,  // 2MNO(7)    86   42.738 days
					100.9046318,  // 2NMK(7)    87   16.581 days
					101.9112440,  // 2MSO(7)    88    7.848 days
					103.0092771,  // MSKO(7)    89    4.984 days
					116.4079380,  // 2MSN(8)    90   21.941
					116.9523127,  // 3MS(8)     91   21.236
					117.9682084,  // 2(MS)(8)   92   20.035
					114.8476674,  // 2(MN)(8)   93   24.246
					115.3920422,  // 2MN(8)     94   23.389
					117.4966873,  // 2MSL(8)    95   20.575
					115.4648958,  // 4MLS(8)    96   23.279
					116.4807916,  // 3ML(8)     97   21.844
					117.0344500,  // 3MK(8)     98   21.134
					118.0503457,  // 2MSK(8)    99   19.944
					129.8887360,  // 2M2NK(9)  100   12.045
					130.4331108,  // 3MNK(9)   101   11.829
					130.9774855,  // 4MK(9)    102   11.621
					131.9933813,  // 3MSK(9)   103   11.252
					144.3761464,  // 4MN(10)   104    8.112
					144.9205211,  // M(10)     105    8.014
					145.3920422,  // 3MNS(10)  106    7.931
					145.9364169,  // 4MS(10)   107    7.837
					146.4807916,  // 3MSL(10)  108    7.745
					146.9523127,  // 3M2S(10)  109    7.667
					160.9774855,  // 4MSK(11)  110    5.904
					174.3761464,  // 4MNS(12)  111    4.840
					174.9205211,  // 5MS(12)   112    4.805
					175.4648958,  // 4MSL(12)  113    4.770
					175.9364169   // 4M2S(12)  114    4.741
	};

	double DegreesToRadians = 0.01745329252;		
	double current,argu,degrees,floodAngle,ebbAngle;
	double u,v,uRefCur,vRefCur,absoluteCurrentValue;
	double sign,lastSlope,absoluteLastValue;
	double absoluteTwoValuesAgo,FDir,EDir,newSlope;
	double xVel,yVel;
	short i,j,start,istop,hardWayFlag,errorFlag;
	short L2Flag,HFlag,RotFlag;
	short MajorMinorKey=2;
	short Undetermined = 0;
	short sFloodDir,sEbbDir;
	short directionFlag;

	 errorFlag = GetControlFlags(constituent,&L2Flag,&HFlag,&RotFlag);
	 
     current = 0.0;
	 *vmajor = 0.0;
	 *vminor = 0.0;
	 
  // initialize variable to track sign change
  // if lastValue or twoValuesAgo are zero,
  // then we gotta compute if flood or ebb the hard way
  
   hardWayFlag = 0;
   if( (twoValuesAgo==999.0) || (lastValue==999.0) )hardWayFlag = 1;
   
   if(hardWayFlag==0){
   
   		sign = -1.0;
   		if(lastValue>=0) sign = 1.0;
   
   		absoluteTwoValuesAgo = fabs(twoValuesAgo);
   
   		absoluteLastValue = fabs(lastValue);

   		lastSlope = absoluteLastValue - absoluteTwoValuesAgo;
   }
   
/* OK do the computational loop */
/* Note that north-south component is first in data*/

	v = 0.0;
	istop = ncoeff/2;;
	start = 0;
	
	vRefCur = GetDatum(constituent);
	
	for (i=start; i< istop; i++){
	  // Don't do math if we don't have to.
	  if(AMPA[i]!=0.0){
	  	 degrees = (f[i] * theTime + epoch[i]);
		 degrees = fmod(degrees,360.0);
		 argu = degrees * DegreesToRadians;
         v = v + AMPA[i]*cos(argu);
	  }
	}
	
	v = vRefCur + v;
	
	// now do the other axis
	
	start = istop;
	istop = ncoeff;

	u = 0.0;
	uRefCur = 0.0;
		 
	
 	uRefCur = GetDatum(constituent);
	
		for (i=start; i< istop; i++){
		  // Don't do math if we don't have to.
		  if(AMPA[i]!=0.0){
		  	 j=i-start;
	 	 	 degrees = (f[j] * theTime + epoch[i]);
			 degrees = fmod(degrees,360.0);
			 argu = degrees * DegreesToRadians;
       	  	 u = u + AMPA[i]*cos(argu);
	 	 }
		}		
	
 	u = uRefCur + u;
	
	// Now get the vector sum
	
	absoluteCurrentValue = sqrt(u*u + v*v);
	
	// Now get east-west and north-south velocity components
	
	if(RotFlag==MajorMinorKey){
		
		// Save major minor axis stuff
		*vmajor = v;
		*vminor = u;
		
		// take projection of velocity upon axis
		errorFlag = GetCDirec(constituent,&sFloodDir,&sEbbDir);
			if(errorFlag==33){
				*direcKey=errorFlag;
				return -99.0;
			}
			FDir=sFloodDir;
			EDir=sEbbDir;
			
			// OK now rotate vector so we have velocity
			// in east-west, north-south coordinate system
			
			argu = 90.0 - FDir;
			rotateVector( argu,u,v,&xVel,&yVel);
			
			*uVelocity = xVel;
			*vVelocity = yVel;
			
			u = xVel;
			v = yVel;
	}
	
	// OK if we already have east and north station, problem done
	else {
		*uVelocity = u;
		*vVelocity = v;
	}
	
	// now figure out the sign of value
	// if ebb, then sign will be negative
	// if flood, then positive
	// We first check dot product
	// if it is unambiguous then we go with flood or ebb assignment
	// if not sure we go through the hoops since we gotta assume
	// something ....
	// Note if ambiguous, we will flag as such so we don't plot the
	// hummer.
	
	directionFlag = GetVelDir(constituent,u,v);
	*direcKey = directionFlag;
	if(directionFlag==33){
		return -99.0;
	}
	
	// OK we are going to cross check
	// if we flag projection on flood and major axis
	// then we return flood
	// if we flag projection on ebb and negative on
	// major axis, we return ebb
	// otherwise, indeterminate
	
	if(directionFlag==1){
		if(*vmajor>=0.0){
			current = absoluteCurrentValue;
			return current;
		}
		else {
			directionFlag = Undetermined;
		}
	}
	else if(directionFlag==-1){
		if(*vmajor<=0.0){
			current = -absoluteCurrentValue;
			return current;
		}
		else {
			directionFlag = Undetermined;
		}
	}
	
	// OK now for data points where we don't know if it's flood or ebb
	// we gotta do something so we can guestimate where the min before
	// flood and min before ebbs are so offset stations can be used
	
	//
	
	if(directionFlag == Undetermined){
	
		// Let's check for going through a minimum value
		// If we do, then we have a slope change and we
		// will flip the sign
		
		if(hardWayFlag==0){
			current = absoluteCurrentValue * sign;
			if(lastSlope<=0.0){
				newSlope = absoluteCurrentValue - absoluteLastValue;
				if(newSlope>=0.0){
					current = -current;
					return current;
				}
			}
			return current;
		}
		
		// now what happens if we don't have last value and slope yet
		
		// OK if we have major-minor station, we key on
		// sign of major axis component
		if(RotFlag==MajorMinorKey){
			if(*vmajor >= 0.0){
				current = absoluteCurrentValue;
			}
			else {
				current = -absoluteCurrentValue;
			}
			return current;
		}
		
		// If not major - minor, we compute angle of velocity vector
		// and check if it is closer to the ebb direction or the flood
		// direction
		
		errorFlag = GetCDirec(constituent,&sFloodDir,&sEbbDir);
		
		FDir = sFloodDir;
		EDir = sEbbDir;
		
		FDir = FDir * PI/180.0;
		
		if(u!=0.0){
			argu = atan(v/u);
			if( u < 0.0) argu = argu + PI;
		}
		else {
			argu = PI/2.0;
			if(v<0.0) argu = PI + argu;
		}
		argu = argu * 180.0/PI;
		if(argu<0.0)argu=360.0 + argu;
		
		// OK now we determine flood or ebb by comparing the angles
		
		floodAngle = (double)sFloodDir-argu;
		floodAngle = fabs(floodAngle);
		
		ebbAngle = (double)sEbbDir - argu;
		ebbAngle = fabs(ebbAngle);
		
		current = absoluteCurrentValue;
		if(ebbAngle<=floodAngle)current = -current;
	}
	
	return current;
}

void short2Str(short sValue, char *theStr)
{	
	sprintf(theStr,"%hd",sValue);
	return;
}


void hr2TStr(double exHours, char *theStr)
{	
// input an double of hours and return a string of hour:minute
    long      nchr,ndec;
	short     sHour,sMin;
	char str1[256],str2[256];;
/**************************************************************/
   sHour = exHours;
   if( (sHour<0)||(sHour>24) ){
   		ndec = 2;

		sprintf(theStr,"%.2lf",exHours);
//		nchr=val2st(exHours,ndec,theStr);
		return;
   }
   
   sMin = (exHours-sHour)*60.0;
   
   short2Str(sHour,str1);
   short2Str(sMin,str2);
   
   strcat(str1,":");
   if(sMin<10){
   	strcat(str1,"0");
   }
   strcat(str1,str2);
   
   strcpy(theStr,str1);
   return;
}


short CheckCurrentOffsets(CURRENTOFFSET *offset)
{
	short			err=0;
	if(!offset){
		err=32;
		goto Error;
	}
	
	
	/* The dataAvailFlag field is a short of value 0 or 1 (0==insufficient data) */

	if(!offset->MinBefFloodTime.dataAvailFlag){	/* Min Before Flood time offset	*/
		err=32;
		goto Error;
	}

	if(!offset->FloodTime.dataAvailFlag){			/* Flood time offset			*/
		err=32;
		goto Error;
	}

	if(!offset->MinBefEbbTime.dataAvailFlag){		/* Min Before Ebb time offset	*/
		err=32;
		goto Error;
	}

	if(!offset->EbbTime.dataAvailFlag){			/* Ebb time offset				*/
		err=32;
		goto Error;
	}

	if(!offset->FloodSpdRatio.dataAvailFlag){		/* Flood Speed Ratio			*/
		err=32;
		goto Error;
	}

	if(!offset->EbbSpdRatio.dataAvailFlag){		/* Ebb Speed Ratio				*/
		err=32;
		goto Error;
	}

Error:
	return(err);
}

// ************************************************************************

short slopeChange(double lastValue,double nowValue,double nextValue)
{
	// function checks for change in slope and returns
	//  0 if no slope change
	//  1 if change from negative to positive
	// -1 if change from positive to negative
	
	// no times are used because it is assumed the three values are
	// given sequentially.  lastValue is happens before nowValue which
	// happens before nextValue ... 
	
	double dv0,dv1;
	short flag;
	
	flag = 0;
	
	dv0 = nowValue - lastValue;
	dv1 = nextValue - nowValue;
	
	if(dv0<0.0){
		if(dv1>=0.0){
			flag = 1;
		}
	}
	else if(dv0>0.0){
		if(dv1<=0.0){
			flag = -1;
		}
	}
	else{  // here we start with zero slope
		if(dv1>0.0)flag =1;
		if(dv1<0.0)flag = -1;
	}
	return flag;
}

// ************************************************************

short zeroCross(double lastValue,double nowValue,double nextValue)
{
	// function checks for zero crossing and returns
	//  0 if no zero crossing
	//  1 if cross is from negative to positive
	// -1 if cross is from positive to negative
	
	// no times are used because it is assumed the three values are
	// given sequentially.  lastValue is happens before nowValue which
	// happens before nextValue ... 
	
	short flag;
	
	flag = 0;

	// check for odd case
	if(lastValue==nextValue){
		if(lastValue<0.0){
			if(nowValue>0.0){
				flag = 1;
			}
		}
		if(lastValue>0.0){
			if(nowValue<0.0){
				flag = -1;
			}
		}
		else {
			if(nowValue>0.0) flag =1;
			if(nowValue<0.0)flag = -1;
		}
	}
	
	// Now normal case
	
	if(lastValue>0.0){
		if(nextValue<=0.0){
			flag = -1;
		}
	}
	if(lastValue<0.0){
		if(nextValue>=0.0){
			flag = 1;
		}
	}
	return flag;
}<|MERGE_RESOLUTION|>--- conflicted
+++ resolved
@@ -1,2930 +1,2926 @@
-/************************************************************/
-/*    computational code for computing tide heights         */
-/*    based on NOS tide data.                               */
-/************************************************************/
-
-
-#include "Basics.h"
-#include "TypeDefs.h"
-#include "shio.h"
-
-#ifndef pyGNOME
-#include "CROSS.H"
-#else
-#include "Replacements.h"
-#endif
-
-
-#ifdef MAC
-#ifdef MPW
-#pragma SEGMENT SHIO
-#endif
-#endif
-
-#include <iostream>
-using namespace std;
-
-
-/*---------------------------------------------*/
-short GetFloodEbbSpans(double t,
-					  EXTFLAG *TArrayPtr,
-					  short *MaxMinFlagPtr,
-					  double *CArrayPtr,
-					  short numOfMaxMins,
-					  double *previousTime,
-					  double *nextTime,
-					  double *previousValue,
-					  double *nextValue,
-					  double *previousMinusOneTime,
-					  double *nextPlusOneTime,
-					  double *previousMinusOneValue,
-					  double *nextPlusOneValue,
-					  short whatFlag)
-
-					      
-//
-// send in the time and max min array and 
-// return the times and values from max min array
-// that spans the time time t
-// if whatFlag = 0 then function returns max and mins that span t
-// if whatFlag = 1 then function returns only maxs that span t
-// 
-{
-	short i;
-	short FloodKey = 1, EbbKey = 3;
-	short onlyMaxs = 1;
-	short errorFlag;
-	short previousIndex,nextIndex;
-	short previousMinusOneIndex,nextPlusOneIndex;
-	double dh,dt;
-	
-	errorFlag = 0;
-	previousIndex = -1;
-	nextIndex = -1;
-	previousMinusOneIndex = -1;
-	nextPlusOneIndex = -1;
-
-// Here the code will do Flood and Ebbs only
-//
-  if(whatFlag==onlyMaxs){
-  
-	for (i=0;i<(numOfMaxMins);i++){
-		if( (MaxMinFlagPtr[i]==FloodKey) || (MaxMinFlagPtr[i]==EbbKey)){
-			if(TArrayPtr[i].val<=t){
-				previousIndex=i;
-			}
-			if(nextIndex==-1){
-				if(TArrayPtr[i].val>t){
-					nextIndex=i;
-					break;
-				}
-			}
-		}
-	
-	}
-	
-	if(previousIndex!=-1){
-		*previousTime = TArrayPtr[previousIndex].val;
-		*previousValue = CArrayPtr[previousIndex];
-		
-		if( (previousIndex-1)>=0){
-			previousMinusOneIndex = previousIndex-1;
-			// Check for case where we don't go through a min
-			if( (MaxMinFlagPtr[previousMinusOneIndex]==FloodKey) ||
-			    (MaxMinFlagPtr[previousMinusOneIndex]==EbbKey)) {
-			
-				*previousMinusOneTime = TArrayPtr[previousMinusOneIndex].val;
-				*previousMinusOneValue = CArrayPtr[previousMinusOneIndex];
-			}
-			
-			// Now check for case where we go through a min
-			
-			if( (previousIndex-2)>=0){
-				previousMinusOneIndex = previousIndex - 2;
-				if(previousMinusOneIndex>=0){
-					*previousMinusOneTime = TArrayPtr[previousMinusOneIndex].val;
-					*previousMinusOneValue = CArrayPtr[previousMinusOneIndex];
-				}
-			}
-		}
-		// OK we are at endpoint so we need to extrapolate
-		if(previousMinusOneIndex == -1){
-			// OK we use the next one and get the slope to extrapolate
-			
-			// if nextIndex is -1 then we are dead ... no maxs at all
-			if(nextIndex==-1)return 39;
-			
-			dt = TArrayPtr[nextIndex].val - *previousTime;
-			dh = CArrayPtr[previousIndex] - *previousValue;
-			
-			*previousMinusOneTime = *previousTime - dt;
-			*previousMinusOneValue = *previousValue - dt;
-		}
-		
-	}
-	else{
-		if( (MaxMinFlagPtr[numOfMaxMins]==FloodKey) ||
-		(MaxMinFlagPtr[numOfMaxMins]==EbbKey)){
-			*previousTime = TArrayPtr[numOfMaxMins].val;
-			*previousValue = CArrayPtr[numOfMaxMins];
-			
-			dt = TArrayPtr[0].val-TArrayPtr[numOfMaxMins].val;
-			dh = fabs( CArrayPtr[0]-CArrayPtr[numOfMaxMins]);
-			
-			*previousMinusOneTime = *previousTime - 2.0*dt;
-			*previousMinusOneValue = *previousValue - 2.0*dh;
-		}
-		else{
-			dt = TArrayPtr[1].val-TArrayPtr[0].val;
-			dh = fabs( CArrayPtr[1]-CArrayPtr[0]);
-			if( (MaxMinFlagPtr[0]==FloodKey) ||
-				(MaxMinFlagPtr[0]==EbbKey) ) {
-					dt = dt;
-					dh = dh;
-			}
-			*previousTime = TArrayPtr[numOfMaxMins].val - dt;
-			*previousMinusOneTime = TArrayPtr[0].val - dt * 3.0;
-			if(MaxMinFlagPtr[0]==FloodKey){
-				dh = - dh;
-			}
-			*previousValue = CArrayPtr[numOfMaxMins] + dh;
-			*previousMinusOneValue = CArrayPtr[0];
-		}
-	}
-	
-	if(nextIndex!=-1){
-		*nextTime = TArrayPtr[nextIndex].val;
-		*nextValue = CArrayPtr[nextIndex];
-		
-		if( (nextIndex+1) < numOfMaxMins ){
-			nextPlusOneIndex = nextIndex+1;
-			*nextPlusOneTime = TArrayPtr[nextPlusOneIndex].val;
-			*nextPlusOneValue = CArrayPtr[nextPlusOneIndex];
-		}
-		
-		else {
-			nextPlusOneIndex = numOfMaxMins+1;
-			*nextPlusOneTime = TArrayPtr[nextPlusOneIndex].val;
-			*nextPlusOneValue = CArrayPtr[nextPlusOneIndex];
-		}
-		
-	}
-	else {
-		*nextTime = TArrayPtr[numOfMaxMins+1].val;
-		*nextValue = CArrayPtr[numOfMaxMins+1];
-
-		dt = TArrayPtr[numOfMaxMins-1].val-TArrayPtr[numOfMaxMins+1].val;
-		dh =  CArrayPtr[numOfMaxMins-1]-CArrayPtr[numOfMaxMins+1];
-			
-		*nextPlusOneTime = *nextTime + 2.0*dt;
-		*nextPlusOneValue = *nextValue - 2.0*dh;
-			
-	}
-	
-  }
-  // *** end of code to do only max floods and max ebbs
-  
-  // Now do all max and min values
-  
-  else {
-	for (i=0;i<(numOfMaxMins);i++){
-			if(TArrayPtr[i].val<=t){
-				previousIndex=i;
-			}
-		if(nextIndex==-1){
-				if(TArrayPtr[i].val>t){
-					nextIndex=i;
-					break;
-				}
-		}
-	
-	}
-	if(previousIndex!=-1){
-		*previousTime = TArrayPtr[previousIndex].val;
-		*previousValue = CArrayPtr[previousIndex];
-		
-		if( (previousIndex-1)>=0) {
-			previousMinusOneIndex = previousIndex-1;
-			*previousMinusOneTime = TArrayPtr[previousMinusOneIndex].val;
-			*previousMinusOneValue = CArrayPtr[previousMinusOneIndex];
-		}
-		else {
-			previousMinusOneIndex = numOfMaxMins;
-			*previousMinusOneTime = TArrayPtr[previousMinusOneIndex].val;
-			*previousMinusOneValue = CArrayPtr[previousMinusOneIndex];
-		}
-	}
-	else{
-		*previousTime = TArrayPtr[numOfMaxMins].val;
-		*previousValue = CArrayPtr[numOfMaxMins];
-		
-		dt = TArrayPtr[0].val - TArrayPtr[numOfMaxMins].val;
-		dh = CArrayPtr[0] - CArrayPtr[numOfMaxMins];
-		
-		*previousMinusOneTime = *previousTime - dt;
-		*previousMinusOneValue = *previousValue - dh;
-	}
-
-	if(nextIndex!=-1){
-		*nextTime = TArrayPtr[nextIndex].val;
-		*nextValue = CArrayPtr[nextIndex];
-		
-		if( (nextIndex+1)<numOfMaxMins) {
-			nextPlusOneIndex = nextIndex+1;
-			*nextPlusOneTime = TArrayPtr[nextPlusOneIndex].val;
-			*nextPlusOneValue = CArrayPtr[nextPlusOneIndex];
-		}
-		else {
-			nextPlusOneIndex = numOfMaxMins+1;
-			*nextPlusOneTime = TArrayPtr[nextPlusOneIndex].val;
-			*nextPlusOneValue = CArrayPtr[nextPlusOneIndex];
-		}
-	}
-	else {
-		*nextTime = TArrayPtr[numOfMaxMins+1].val;
-		*nextValue = CArrayPtr[numOfMaxMins+1];
-				
-		dt = TArrayPtr[numOfMaxMins+1].val - TArrayPtr[numOfMaxMins-1].val;
-		dh = CArrayPtr[numOfMaxMins+1] - CArrayPtr[numOfMaxMins-1];
-		
-		*nextPlusOneTime = *nextTime + dt;
-		*nextPlusOneValue = *nextValue + dh;
-	}
-	
-  }
-  
-  if(t<*previousTime)errorFlag = 38;
-  if(t>*nextTime)errorFlag = 38;
-  
-  return errorFlag;
-
-}
-
-/*---------------------------------------------*/
-void GetMajorMinorAxis(CONSTITUENT *constituent,
-                                    short *majorAxis,
-									short *minorAxis)
-
-// function to estimate major and minor axis from flood, ebb direction data
-
-{	
-
-	short flood,ebb;
-	
-	//flood = constituent->DatumControls.FDir;
-	//ebb = constituent->DatumControls.EDir;
-	
-	flood = constituent[0].DatumControls.FDir;			// more explicit
-	ebb = constituent[0].DatumControls.EDir;			// more explicit
-
-	// we will use flood direction as major axis
-	// then rotate 90 degrees, counterclockwise for minor axis
-	
-	*majorAxis = flood;
-	*minorAxis = flood+90;
-	
-	if(*minorAxis>=360) *minorAxis = *minorAxis-360;
-	
-	// note the direction is consistent with the data
-	// to the north is 0 degrees and to the east is 90 degrees
-	
-	return;
-}
-
-short GetRefCurrent(CONSTITUENT *constituent,	// Amplitude-phase array structs
-					double* XODE, double* VPU, 		// Year correction
-					short numOfConstituents,		// number of frequencies
-					double beginHour,				// beginning hr from start of year
-					double endHour,					// ending hr from start of year
-					double timestep,				// time step in minutes
-					COMPCURRENTS *answers)			// Height-time struc with answers
-// Function to compute reference curve at caller specified delta t and 
-// also return highs and lows correct to the minute
-
-// OK here is the algorythm, we step along computing heights at delta t intervals
-// As we go along we keep track of the slope between the last three points.
-// If the slope changes, we have a local min or max.  We back up and compute
-// heights to the minute between the last 3 points.  If the slope change was
-// from positive to negative, we look for the highest value in our minute
-// interval and that gets stored as our high tide.  If the slope change was
-// from negative to positive, we look for the lowest value in our minute
-// array and that gets stored as our low tide.
-
-{
-	double	theCurrent=0.0,oldCurrent=0.0,uVelocity=0.0,vVelocity=0.0;
-	double	theTime=0.0,slope1=0.0,slope2=0.0,t0=0.0,t1=0.0,t2=0.0;
-	double	MaxMinTime=0.0,MaxMinCurrent=0.0;
-	double	theFlood=0.0,theEbb=0.0,theMinBFTime=0.0,theMinBETime=0.0,theMin=0.0;
-	double	theEbbTime=0.0,theFloodTime=0.0;
-	double	zeroTime=0.0,lastTime=0.0;
-	double	refCur=0.0,vMajor=0.0,vMinor=0.0;
-	double	twoCurrentsAgo=0.0,lastCurrent=0.0;
-	double	zeroValue=0.0,lastValue=0.0;
-	double	*AMPAPtr=nil,*epochPtr=nil;
-	double	*CHdl=0,*MaxMinHdl=0,*uVelHdl=0,*vVelHdl=0;
-	EXTFLAG	*THdl=0,*MaxMinTHdl=0;
-	long	maxPeaks=0,NumOfSteps=0,pcnt=0;
-	short	*tHdl=0,findFlag=0,direcKey=0,zeroFlag=0,lastFlag=0;
-	long	i=0,j=0,MaxMinCount=0,errorFlag=0,actualNoOfConst=0;
-	short	CFlag=0,rotFlag=0,L2Flag=0;
-	Boolean	stop=false;
-	
-	long maxMinHdlNumElements; //JLM
-
-
-	// OK begin by figuring out how many time steps we gotta do
-	NumOfSteps = (long)( ((endHour-beginHour)*60.0) / timestep );
-	
-	// Add two incase timestep not even into hour
-	// and because we start at begin time
-	NumOfSteps += 2; 
-	
-	// compute amplitude and phase arrays corrected for year
-	
-	try
-	{
-		AMPAPtr = new double[numOfConstituents];
-		epochPtr = new double[numOfConstituents];
-		
-		// davew: Andy used NewPtrClear & NewHandleClear and it looks like he relied
-		// on it, in at least some cases, to initialize his arrays
-		// in this case we don't have to init, they get set below
-	}
-	catch (...)
-	{
-		errorFlag=9;
-		goto Error;
-	}
-
-	/*AMPAPtr = (double *)NewPtrClear( numOfConstituents*sizeof(double) ); errorFlag=(short)MemError();
-	if( errorFlag != 0 ){
-		errorFlag=9;
-		goto Error;
-	}
-	AMPAPtr = (double *)calloc(numOfConstituents,sizeof(double));
-	if (AMPAPtr==NULL) {errorFlag=9; goto Error;}
-	
-	epochPtr = (double *)NewPtrClear( numOfConstituents*sizeof(double) ); errorFlag=(short)MemError();
-	if( errorFlag != 0 ){
-		errorFlag=10;
-		goto Error;
-	}
-	epochPtr = (double *)calloc(numOfConstituents,sizeof(double));
-	if (epochPtr==NULL) {errorFlag=10; goto Error;}*/
-
-	errorFlag=GetControlFlags(constituent,&L2Flag,&CFlag,&rotFlag);     
-	
-	actualNoOfConst = numOfConstituents;
-	if( (rotFlag==1)||(rotFlag==2)){
-		actualNoOfConst = numOfConstituents/2;
-	}
-
-	// OK now check if we gotta do L2 correction
-	// as far as I know, only Carquinez Strait needs
-	// the correction
- 
-	if(L2Flag==1){
-		if(constituent[31].H !=0.0){
-			XODE[32] = XODE[0] * XODE[2];
-			VPU[32] = 2.0 * VPU[0] - VPU[2];
-			//((*YHdl)[32]).XODE = ((*YHdl)[0]).XODE * ((*YHdl)[2]).XODE;
-			//((*YHdl)[32]).VPU = 2.0 * ((*YHdl)[0]).VPU - ((*YHdl)[2]).VPU;
-		//	((*YHdl)[31]).XODE = 0.0;
-		}
-	}
- 
-
-
-	for (i=0; i<numOfConstituents; i++){
-		if(i<(actualNoOfConst) ){
-			j=i;
-		}
-		else{
-			j=i-actualNoOfConst;
-		}
-		
-#ifdef pyGNOME
-		AMPAPtr[i] = constituent[i].H ;// AH 03/21/2012 * XODE[j];
-<<<<<<< HEAD
-		epochPtr[i] = -1. * constituent[i].kPrime;
-=======
-		epochPtr[i] = - constituent[i].kPrime;	// TODO: Until we get YearData
->>>>>>> 0fe0015c
-#else
-	 	AMPAPtr[i] = constituent[i].H * XODE[j];
-		epochPtr[i] = VPU[j] - constituent[i].kPrime;
-#endif
-	}
-	
-	// OK now time step and compute currents for reference
-	
-	// Begin by allocating space for solution arrays
-	
-	// This one is the current array
-	/*CHdl = (double **)NewHandleClear( NumOfSteps*sizeof(double) ); errorFlag=(short)MemError();
-	if( errorFlag != 0 ){
-		errorFlag=11;
-		goto Error;
-	}
-	
-	// This one is the time array
-	THdl = (EXTFLAG **)NewHandleClear( NumOfSteps*sizeof(EXTFLAG) ); errorFlag=(short)MemError();
-	if( errorFlag != 0 ){
-		errorFlag=12;
-		goto Error;
-	}*/
-		
-	// OK we will allow for 4 highs and lows per day plus one extra set
-	// JLM,  allow for 6 highs and lows per day plus one extra set
-	
-	maxPeaks = ( (endHour - beginHour)/24.0 )*12.0  + 12;
-	
-	// This one is the array for max and min current values
-	maxMinHdlNumElements = maxPeaks+2;
-	/*MaxMinHdl = (double **)NewHandleClear( maxMinHdlNumElements*sizeof(double) ); errorFlag=(short)MemError();
-	if( errorFlag != 0 ){
-		errorFlag=13;
-		goto Error;
-	}
-
-	// This one is the array for max and min current times
-	// Note we store two extra values for the time before the
-	// the first and the time after the last
-	MaxMinTHdl = (EXTFLAG **)NewHandleClear( maxMinHdlNumElements*sizeof(EXTFLAG) ); errorFlag=(short)MemError();
-	if( errorFlag != 0 ){
-		errorFlag=14;
-		goto Error;
-	}
-	
-	// This one is the array for max min labels
-	tHdl = (short **)NewHandleClear( maxMinHdlNumElements*sizeof(short) ); errorFlag=(short)MemError();
-	if( errorFlag != 0 ){
-		errorFlag=15;
-		goto Error;
-	}*/
-
-
-	try
-	{
-		// This one is the current array - MKH ERROR
-		CHdl = new double[NumOfSteps];
-		
-		// This one is the time array
-		THdl = new EXTFLAG[NumOfSteps];
-		
-		// This one is the array for max and min current values
-		MaxMinHdl = new double[maxMinHdlNumElements];
-		
-		// This one is the array for max and min current times
-		// Note we store two extra values for the time before the
-		// the first and the time after the last
-		MaxMinTHdl = new EXTFLAG[maxMinHdlNumElements];
-
-		// This one is the array for max min labels
-		tHdl = new short[maxMinHdlNumElements];
-
-		// allocate space for u and v velocity components if
-		// tidal currents are rotary
-		
-		// davew 2/9/4: we use these even if the station is not rotary,
-		// so I'm not sure why there weren't always just allocated
-		// I'm going to allocate them all the time
-		
-		//if( (rotFlag==1) || (rotFlag==2) )
-		//{
-			uVelHdl = new double[NumOfSteps];
-			vVelHdl = new double[NumOfSteps];
-			
-		//	for (i = 0; i < NumOfSteps; i++)
-		//	{
-		//		uVelHdl[i] = 0.0;
-		//		vVelHdl[i] = 0.0;
-		//	}
-		//}
-		
-		// davew: Andy used NewPtrClear & NewHandleClear and it looks like he relied
-		// on it, in at least some cases, to initialize his arrays
-		
-		// in this case it looks complicated below, so I'm gonna init the arrays
-		
-		for (i = 0; i < NumOfSteps; i++)
-		{
-			CHdl[i] = 0.0;
-			
-			THdl[i].val = 0.0;
-			THdl[i].flag = 0;
-			THdl[i].xtra = 0;
-			
-			uVelHdl[i] = 0.0;
-			vVelHdl[i] = 0.0;
-		}
-		
-		for (i = 0; i < maxPeaks; i++)
-		{
-			MaxMinHdl[i] = 0.0;
-			tHdl[i] = 0;
-			
-			MaxMinTHdl[i].val = 0.0;
-			MaxMinTHdl[i].flag = 0;
-			MaxMinTHdl[i].xtra = 0;
-		}
-	}
-	catch (...)
-	{
-		errorFlag=11;
-		goto Error;
-	}
-
-
-	theTime = beginHour;
-	oldCurrent = 0;
-	t0 = theTime;
-	t1 = theTime;
-	t2 = theTime;
-	slope1 = 1.0;
-	slope2 = 1.0;
-	MaxMinCount = 0;
-	theCurrent = 0.0;
-	
-	// OK here is the plan
-	// We step through and compute the currents
-	// As we go along, we look for sign changes in the value
-	// which would indicate a min value and we look for sign
-	// changes in the slope which would indicate a max value
-
-	// Get reference cur
-	refCur = GetDatum(constituent);
-		
-	findFlag = 0;
-	stop=false;
-	for (i= 0; i<NumOfSteps; i++){
-
-		/////pcnt = ((i+1)*100)/NumOfSteps;
-		/////stop=ShowProgress(pcnt,"Computing tidal currents…");
-		/////if(stop==true){
-		/////	errorFlag=kInterrupt;
-		/////	goto Error;
-		/////}
-
- 
-		// OK we gotta check RotFlag to see if we gotta compute rotated
-		// currents
-		if( (rotFlag==1) || (rotFlag==2) ) {
-			if(i==0){
-				twoCurrentsAgo=999.0;
-				lastCurrent=999.0;
-			}
-			else {
-				twoCurrentsAgo = lastCurrent;
-				lastCurrent = theCurrent;
-			}
-			
- 			theCurrent = RStatCurrentRot(theTime,AMPAPtr,epochPtr,
- 		            	 numOfConstituents,constituent,twoCurrentsAgo,lastCurrent,
- 						 &uVelocity,&vVelocity,&vMajor,&vMinor,&direcKey);
-		
-			if(direcKey==33){
-				errorFlag = direcKey;
-				goto Error;
-			}
-			
- 			if(direcKey==0) THdl[i].flag = 1;  // don't plot the sucker
-		}
-		else {
- 			theCurrent = RStatCurrent(theTime,AMPAPtr,epochPtr,
- 		            	 refCur,numOfConstituents,CFlag);
-		}
-  		THdl[i].val = theTime;
- 		CHdl[i] = theCurrent;
-
- 		if( (rotFlag==1) || (rotFlag==2) ){
- 			uVelHdl[i]=uVelocity;
- 			vVelHdl[i]=vVelocity;
- 		}
-		
-		
-		// track the slope
-Retry:		
-		
-		if(i>0){
-
-			if(i==1){
-				slope1 = theCurrent - oldCurrent;
-				slope2 = slope1;
-				t1 = theTime;
-				t2 = theTime;
-			}
-			else if(i==2){
-				slope2 = theCurrent - oldCurrent;
-				t2 = theTime;
-			}
-			else {
-				slope1 = slope2;
-				slope2 = theCurrent - oldCurrent;
-				t0 = t1;
-				t1 = t2;
-				t2 = theTime;
-			}
-		
-			// OK let's see the deal with max currents
-			
-			// By the time we get here, we have solved for
-			// at least 2 points.  The first time is in t0,
-			// the second time is in t1, and the third time,
-			// if we have one is in t2
-			
-			// special case ... never happen
-			if(slope1==0){
-				// We we got zero slope, split the difference
-				// in time and compute height at that time
-				MaxMinTime = (t0 + t1)/2.0;
-				// OK now compute height at MaxMinTime and check
-				// to see if it is a high or a low
-				MaxMinCurrent = RStatCurrentRot(theTime,AMPAPtr,epochPtr,
-		            	 		numOfConstituents,constituent,999.0,999.0,
-								&uVelocity,&vVelocity,&vMajor,&vMinor,&direcKey);
-								
-				if(direcKey==33){
-					errorFlag = direcKey;
-					goto Error;
-				}
-				
-				if(MaxMinCount >= maxMinHdlNumElements) { errorFlag = 41;goto Error;}
-				if(MaxMinCurrent<oldCurrent){
-					// max ebb
-					tHdl[MaxMinCount]  = 3;
-				}
-				if(MaxMinCurrent>oldCurrent){
-					// max flood
-					tHdl[MaxMinCount] = 1;
-				}
-				else {
-					errorFlag=16;
-					goto Error;
-				}
-				MaxMinHdl[MaxMinCount] = MaxMinCurrent;
-				MaxMinTHdl[MaxMinCount].val = MaxMinTime;
-				MaxMinCount = MaxMinCount + 1;
-			}
-			
-			// special case ... never happen
-			else if(slope2==0){
-				// here we don't do anything, we just move on
-				// the computation will take place when we get to
-				// next step and slope1 become slope2
-			}
-			
-			// OK for these normal cases, here is what we do
-			// We recompute with a 1 minute time step and 
-			// take the max or min value .. 
-			
-			// max ebb case
-			else if( (slope1<0) && (slope2>0) ){
-				if( (rotFlag==1) || (rotFlag==2) ){
-					errorFlag = FindFloodEbbRot(t0,theTime,3,AMPAPtr,epochPtr,numOfConstituents,
-							&theEbb,&theEbbTime,constituent,twoCurrentsAgo,lastCurrent);
-				}
-				else {
-					errorFlag = FindFloodEbb(t0,theTime,3,AMPAPtr,epochPtr,numOfConstituents,
-							&theEbb,&theEbbTime,refCur,CFlag);
-				}
-				if(errorFlag!=0){
-					if( (i==1) && (findFlag==0) ){
-						CHdl[0] = -CHdl[0];
-						lastCurrent = -lastCurrent;
-						oldCurrent = -oldCurrent;
-						findFlag = 1;
-						errorFlag = 0;
-						goto Retry;
-					}
-					goto Error;
-				}
-				if(MaxMinCount >= maxMinHdlNumElements) { errorFlag = 41;goto Error;}
-				MaxMinHdl[MaxMinCount] = theEbb;
-				MaxMinTHdl[MaxMinCount].val = theEbbTime;
-				tHdl[MaxMinCount] = 3;
-				MaxMinCount = MaxMinCount + 1;
-			}
-			// max flood case
-			else if( (slope1>0) && (slope2<0) ) {
-				if( (rotFlag==1) || (rotFlag==2) ){
-					errorFlag = FindFloodEbbRot(t0,theTime,1,AMPAPtr,epochPtr,numOfConstituents,
-							&theFlood,&theFloodTime,constituent,twoCurrentsAgo,lastCurrent);
-				}
-				else {
-					errorFlag = FindFloodEbb(t0,theTime,1,AMPAPtr,epochPtr,numOfConstituents,
-							&theFlood,&theFloodTime,refCur,CFlag);
-				}
-				if(errorFlag!=0){
-					if( (i==1) && (findFlag==0) ){
-						CHdl[0] = -CHdl[0];
-						lastCurrent = -lastCurrent;
-						oldCurrent = -oldCurrent;
-						findFlag = 1;
-						errorFlag = 0;
-						goto Retry;
-					}
-					goto Error;
-				}
-				if(MaxMinCount >= maxMinHdlNumElements) { errorFlag = 41;goto Error;}
-				MaxMinHdl[MaxMinCount] = theFlood;
-				MaxMinTHdl[MaxMinCount].val = theFloodTime;
-				tHdl[MaxMinCount] = 1;
-				MaxMinCount = MaxMinCount + 1;
-			}
-			
-			// OK now look for min values by checking for zero crossings
-	
-			// min before flood case
-			if( (theCurrent>0) && (oldCurrent<0) ){
-				if( (rotFlag==1) || (rotFlag==2) ){
-					errorFlag = FindFloodEbbRot(t0,theTime,0,AMPAPtr,epochPtr,numOfConstituents,
-							&theMin,&theMinBFTime,constituent,twoCurrentsAgo,lastCurrent);
-				}
-				else {
-					errorFlag = FindFloodEbb(t0,theTime,0,AMPAPtr,epochPtr,numOfConstituents,
-							&theMin,&theMinBFTime,refCur,CFlag);
-				}
-				if(errorFlag!=0){
-					if( (i==1) && (findFlag==0) ){
-						CHdl[0] = -CHdl[0];
-						lastCurrent = -lastCurrent;
-						oldCurrent = -oldCurrent;
-						findFlag = 1;
-						errorFlag = 0;
-						goto Retry;
-					}
-					goto Error;
-				}
-				if(MaxMinCount >= maxMinHdlNumElements) { errorFlag = 41;goto Error;}
-				MaxMinHdl[MaxMinCount] = 0.0;
-				if( (rotFlag==1) || (rotFlag==2) ){
-					MaxMinHdl[MaxMinCount] = theMin;
-				}
-				MaxMinTHdl[MaxMinCount].val = theMinBFTime;
-				tHdl[MaxMinCount] = 0;
-				MaxMinCount = MaxMinCount + 1;
-			}
-	
-			// min before ebb case
-			else if( (theCurrent<0) && (oldCurrent>0) ){
-				if( (rotFlag==1) || (rotFlag==2) ){
-					errorFlag = FindFloodEbbRot(t0,theTime,2,AMPAPtr,epochPtr,numOfConstituents,
-							&theMin,&theMinBETime,constituent,twoCurrentsAgo,lastCurrent);
-				}
-				else {
-					errorFlag = FindFloodEbb(t0,theTime,2,AMPAPtr,epochPtr,numOfConstituents,
-							&theMin,&theMinBETime,refCur,CFlag);
-				}
-				if(errorFlag!=0){
-					if( (i==1) && (findFlag==0) ){
-						CHdl[0] = -CHdl[0];
-						lastCurrent = -lastCurrent;
-						oldCurrent = -oldCurrent;
-						findFlag = 1;
-						errorFlag = 0;
-						goto Retry;
-					}
-					goto Error;
-				}
-				if(MaxMinCount >= maxMinHdlNumElements) { errorFlag = 41;goto Error;}
-				MaxMinHdl[MaxMinCount] = 0.0;
-				if( (rotFlag==1) || (rotFlag==2) ){
-					MaxMinHdl[MaxMinCount] = theMin;
-				}
-				MaxMinTHdl[MaxMinCount].val = theMinBETime;
-				tHdl[MaxMinCount] = 2;
-				MaxMinCount = MaxMinCount + 1;
-			}
-	
-			else if(oldCurrent==0){
-				if(MaxMinCount >= maxMinHdlNumElements) { errorFlag = 41;goto Error;}
-				MaxMinHdl[MaxMinCount] = 0.0;
-				MaxMinTHdl[MaxMinCount].val = t1;
-				tHdl[MaxMinCount] = 0;
-				if(theCurrent<0)tHdl[MaxMinCount] = 1;
-				MaxMinCount = MaxMinCount + 1;
-			}
-		}
-		oldCurrent = theCurrent;
-//		theTime = ( theTime + (timestep/60.0) );
-		theTime = beginHour + ( ( ((double)(i+1)) * timestep ) / 60.0 );
-	}
-#ifndef pyGNOME
-	SetWatchCursor();
-#endif
-	// we are not going to check for a max ebb or flood that hits the 
-	// zero axis exactly ... never happen right?
-	
-	
-	// OK before we leave, let's check the plotflag array if the
-	// station is rotary, and major-minor axis.  On these stations
-	// we aren't given the major - minor axis direction so we don't always
-	// pick up the transition between flood and ebb
-	
-
-	if( (rotFlag==2) || (rotFlag==1) ){  // rotary with major - minor axis
-	
-		// OK run through the flag array and make sure that
-		// the no plot flag come in pairs.  If not we will
-		// extend the no plot flag to include the transition from
-		// ebb to flood or flood to ebb.
-		
-		   errorFlag = FixMajMinFlags(THdl,CHdl,NumOfSteps,MaxMinHdl,MaxMinTHdl,MaxMinCount);
-	}
-	
-done:
-	// ******* OK ALL DONE
-	// set the answers into the solution structure and return
-	
-	answers->nPts				= NumOfSteps;
-	answers->time				= THdl;
-	answers->speed			= CHdl;
-	answers->u				= uVelHdl;
-	answers->v				= vVelHdl;
-
-	// davew 4/1/3: there appers to be a crashing bug because the following arrays are not initializes 
-	// and then get deleted in OffsetUV()
-	answers->uMinor = 0;
-	answers->vMajor = 0;
-	answers->speedKey = 0;		// go ahead and init this field
-
-	answers->numEbbFloods		= MaxMinCount;
-	answers->EbbFloodSpeeds	= MaxMinHdl;
-	answers->EbbFloodTimes	= MaxMinTHdl;
-	answers->EbbFlood			= tHdl;
-
-	// Get extra high and low times for interpolation
-	
-	if( (rotFlag==1) || (rotFlag==2) ) {
-		errorFlag = FindExtraFERot(AMPAPtr,epochPtr,numOfConstituents,
-					answers,&zeroTime,&zeroValue,&zeroFlag,
-					&lastTime,&lastValue,&lastFlag,
-					constituent);  
-	}
-	else {
-		errorFlag = FindExtraFE(AMPAPtr,epochPtr,numOfConstituents,answers,
-	 							&zeroTime,&zeroValue,&zeroFlag,
-								&lastTime,&lastValue,&lastFlag,
-								refCur,CFlag);
-	}
-	
-	if(errorFlag!=0){
-		goto Error;
-	}
-	
-	
-	// OK store the values into the last two slots of the time array for highs and lows
-	
-	if(MaxMinCount >= maxMinHdlNumElements-1) { errorFlag = 41;goto Error;}
-	MaxMinTHdl[MaxMinCount].val=zeroTime;
-	MaxMinTHdl[MaxMinCount+1].val=lastTime;
-	MaxMinHdl[MaxMinCount]=zeroValue;
-	MaxMinHdl[MaxMinCount+1]=lastValue;
-	tHdl[MaxMinCount]=zeroFlag;
-	tHdl[MaxMinCount+1]=lastFlag;
-
-Error:
-	/////DisposeProgressBox();
-	if(errorFlag){
-		if(CHdl) delete [] CHdl;
-		if(THdl) delete [] THdl;
-		if(MaxMinHdl) delete [] MaxMinHdl;
-		if(MaxMinTHdl) delete [] MaxMinTHdl;
-		if(uVelHdl) delete [] uVelHdl;
-		if(vVelHdl) delete [] vVelHdl;
-		if(tHdl) delete [] tHdl;
-		
-		answers->nPts			= 0;
-		answers->time			= 0;
-		answers->speed			= 0;
-		answers->u				= 0;
-		answers->v				= 0;
-		answers->uMinor = 0;
-		answers->vMajor = 0;
-		answers->speedKey = 0;
-		answers->numEbbFloods	= 0;
-		answers->EbbFloodSpeeds	= 0;
-		answers->EbbFloodTimes	= 0;
-		answers->EbbFlood		= 0;
-
-		/*if(CHdl)		DisposeHandle((Handle)CHdl);
-		if(THdl)		DisposeHandle((Handle)THdl);
-		if(MaxMinHdl)	DisposeHandle((Handle)MaxMinHdl);
-		if(MaxMinTHdl)	DisposeHandle((Handle)MaxMinTHdl);
-		if(uVelHdl)		DisposeHandle((Handle)uVelHdl);
-		if(vVelHdl)		DisposeHandle((Handle)vVelHdl);
-		if(tHdl)		DisposeHandle((Handle)tHdl);*/
-	}
-	//if(AMPAPtr)		DisposePtr((Ptr)AMPAPtr);
-	//if(epochPtr)	DisposePtr((Ptr)epochPtr);
-	//if(AMPAPtr) {free(AMPAPtr); AMPAPtr = NULL;}
-	//if(epochPtr) {free(epochPtr); epochPtr = NULL;}
-	if (AMPAPtr) delete [] AMPAPtr;
-	if (epochPtr) delete [] epochPtr;
-	
-	return(errorFlag);
-}
-
-// ***********************************************************
-
-
-
-/*****************************************************************
-
-double geRotAngle(short xAngle)
-{
-//
-// Given xAngle in degrees from north, rotating counterclockwise
-// (this is what everyone uses), function returns an angle
-// between the x-axis in a east-west, north-south coordinate
-// system and the angle sent in. The returned angle is 0
-// if we point east, plus 90 if point to north.
-//
-	double theAngle;
-	short sign;
-	
-	// OK begin by checking for wierd stuff
-	// make sure all angles are positive and
-	// between 0 and 360
-	
-	sign = 1;
-	if(xAngle<0){
-		xAngle=-xAngle;
-		sign = -1;
-	}
-	if(xAngle>360){
-		xAngle = mod(xAngle,360);
-	}
-	if(sign==-1){
-		xAngle = 360 - xAngle;
-	}
-	
-	if(xAngle<=90){
-		theAngle = 90 - xAngle;
-	}
-	else if(xAngle<=180){
-		theAngle = 360 - (xAngle-90);
-	}
-	else if(xAngle<=270){
-		theAngle = 270 - (xAngle-180);
-	}
-	else if(xAngle<=360){
-		theAngle = 180 - (xAngle-270);
-	}
-	return theAngle;
-}
-
-
-********************************************************************/
-
-
-
-
-// **************************************
-
-short GetSlackRatio(double t,
-					short flag,
-				    EXTFLAG *EbbFloodTimesPtr,
-					short *EbbFloodArrayPtr,
-				    short NoOfMaxMins,
-				    double FloodRatio,
-				    double EbbRatio,
-					double *newRatio)
-				
-	// Function to compute slack ratio 
-	// The ratios are interpolated between the
-	// last flood and ebb.  If point falls in
-	// first segment or last segment, we extroplate
-	// according to distance between first or last
-	// flood and ebb.
-{
-
-//#ifdef usethiscode	// DaveW dropped this conditional
-
-	short errorFlag;
-	long i,j,k;
-	double t0,t1,dt,w0,w1,v0,v1,slackTime;
-	short EbbToMinBFlood = 0, MinBFloodToFlood = 1;
-	short FloodToMinBEbb=2, MinBEbbToEbb=3;
-	//short MaxFlood=1,MaxEbb=3,MinBFlood=0,MinBEbb=2;
-	short maxIndex[151],keyIndex[151],firstMax,lastMax,numOfMax;
-	short firstMaxKey;
-	short minBefore,minAfter;
-	
-	// Begin by finding indecies to max flood and ebbs
-	// we don't need the mins before
-	
-	errorFlag = 0;
-	
-	j=0;
-	minBefore = -1;
-	minAfter = -1;
-	for(i=0;i<NoOfMaxMins;i++){
-		
-		if( EbbFloodArrayPtr[i]==MaxFlood){
-			maxIndex[j]=i;
-			keyIndex[j]=MaxFlood;
-			j=j+1;
-		}
-		else if(EbbFloodArrayPtr[i]==MaxEbb){
-			maxIndex[j]=i;
-			keyIndex[j]=MaxEbb;
-			j=j+1;
-		}
-		else {
-			if(minBefore==-1){
-				if(t>EbbFloodTimesPtr[i].val){
-					minBefore = i;
-				}
-			}
-			if(minAfter==-1){
-				if(t<EbbFloodTimesPtr[i].val){
-					minAfter = i;
-				}
-			}
-		}
-		if(j==150)break;
-	}
-	
-	firstMax = maxIndex[0];
-	numOfMax = j-1;
-	lastMax = maxIndex[numOfMax];
-	
-	// OK now we gotta find out which min we are
-	// getting ratio for and what it's time is
-	// for.  We will use the flag for this
-	
-	if(flag==EbbToMinBFlood){
-		// Then we need to get next min and it's time
-		if(minAfter>-1){
-			slackTime = EbbFloodTimesPtr[minAfter].val;
-		}
-		else {
-			slackTime = EbbFloodTimesPtr[NoOfMaxMins+1].val;
-		}
-	}
-	else if(flag==MinBFloodToFlood){
-		// Then we need to get next min and it's time
-		if(minBefore>-1){
-			slackTime = EbbFloodTimesPtr[minBefore].val;
-		}
-		else {
-			slackTime = EbbFloodTimesPtr[NoOfMaxMins].val;
-		}
-	}
-	else if(flag==FloodToMinBEbb){
-		// Then we need to get next min and it's time
-		if(minAfter>-1){
-			slackTime = EbbFloodTimesPtr[minAfter].val;
-		}
-		else {
-			slackTime = EbbFloodTimesPtr[NoOfMaxMins+1].val;
-		}
-	}
-	else if(flag==MinBEbbToEbb){
-		// Then we need to get next min and it's time
-		if(minBefore>-1){
-			slackTime = EbbFloodTimesPtr[minBefore].val;
-		}
-		else {
-			slackTime = EbbFloodTimesPtr[NoOfMaxMins].val;
-		}
-	}
-	
-	
-	// OK check to see where we are in the
-	// high low array
-	
-	// less than first max
-	if(t<EbbFloodTimesPtr[firstMax].val){
-		
-		// OK we need a way to interpolate if we are in the first
-		// segment.  First check if first max, min is a max or a min
-		// if it is a min, then we got max already stored so use it
-		
-		if(EbbFloodArrayPtr[0]==MinBeforeFlood){
-			// This means we already have computed previous
-			// max ebb time so grab the sucker and run
-			t0 = EbbFloodTimesPtr[NoOfMaxMins].val;
-			firstMaxKey = MaxEbb;
-		}
-		else if(EbbFloodArrayPtr[0]==MinBeforeEbb){
-			// This means we already have computed previous
-			// max flood time so grab the sucker and run
-			t0 = EbbFloodTimesPtr[NoOfMaxMins].val;
-			firstMaxKey = MaxFlood;
-		}
-		
-		// if we get here, we gotta guess at dt, the time
-		// difference between a max ebb and max flood for the
-		// first interval.  Too much hassle to go back and
-		// actually compute a previous max so we go ahead and
-		// use the first actual dt between the first max ebb
-		// and flood.  
-		else if(EbbFloodArrayPtr[0]==MaxFlood){
-			j = maxIndex[1];
-			dt =EbbFloodTimesPtr[j].val - EbbFloodTimesPtr[firstMax].val;
-			t0 = EbbFloodTimesPtr[firstMax].val - dt;
-			if(t0>slackTime){
-				// here we got a problem
-				// the time spacing between ebb and floods
-				// vary a lot ... give up
-				// pick half way between flood and ebb
-				dt = EbbFloodTimesPtr[firstMax].val - slackTime;
-				t0 = slackTime - dt;
-			}
-			t1 = EbbFloodTimesPtr[firstMax].val;
-			firstMaxKey = MaxEbb;
-		}
-		else if(EbbFloodArrayPtr[0]==MaxEbb){
-			j = maxIndex[1];
-			dt =EbbFloodTimesPtr[j].val - EbbFloodTimesPtr[firstMax].val;
-			t0 = EbbFloodTimesPtr[firstMax].val - dt;
-			if(t0>slackTime){
-				// here we got a problem
-				// the time spacing between ebb and floods
-				// vary a lot ... give up
-				// pick half way between flood and ebb
-				dt = EbbFloodTimesPtr[firstMax].val - slackTime;
-				t0 = slackTime - dt;
-			}
-			t1 = EbbFloodTimesPtr[firstMax].val;
-			firstMaxKey = MaxFlood;
-		
-		}
-		
-	}
-	
-	// greater than last max
-	else if(slackTime>EbbFloodTimesPtr[lastMax].val){
-
-		
-		// OK we need a way to interpolate if we are in the last
-		// segment.  First check if last max, min is a max or a min
-		// if it is a min, then we got max already stored so use it
-		
-		if(EbbFloodArrayPtr[NoOfMaxMins-1]==MinBeforeFlood){
-			// This means we already have computed next
-			// max flood time so grab the sucker and run
-			t1 = EbbFloodTimesPtr[NoOfMaxMins+1].val;
-			firstMaxKey = MaxEbb;
-		}
-		else if(EbbFloodArrayPtr[NoOfMaxMins-1]==MinBeforeEbb){
-			// This means we already have computed next
-			// max ebb time so grab the sucker and run
-			t1 = EbbFloodTimesPtr[NoOfMaxMins+1].val;
-			firstMaxKey = MaxFlood;
-		}
-		
-		// if we get here, we gotta guess at dt, the time
-		// difference between a max ebb and max flood for the
-		// last interval.  Too much hassle to go back and
-		// actually compute a previous max so we go ahead and
-		// use the last actual dt between the last max ebb
-		// and flood.  
-		else if(EbbFloodArrayPtr[NoOfMaxMins-1]==MaxFlood){
-			j = maxIndex[numOfMax-1];
-			dt =EbbFloodTimesPtr[lastMax].val - EbbFloodTimesPtr[j].val;
-			t1 = EbbFloodTimesPtr[lastMax].val - dt;
-			if(t1<slackTime){
-				// here we got a problem
-				// the time spacing between ebb and floods
-				// vary a lot ... give up
-				// pick half way between flood and ebb
-				dt = slackTime - EbbFloodTimesPtr[lastMax].val;
-				t1 = slackTime + dt;
-			}
-			t0 = EbbFloodTimesPtr[lastMax].val;
-			firstMaxKey = MaxFlood;
-		}
-		else if(EbbFloodArrayPtr[NoOfMaxMins-1]==MaxEbb){
-			j = maxIndex[numOfMax-1];
-			dt =EbbFloodTimesPtr[lastMax].val - EbbFloodTimesPtr[j].val;
-			t1 = EbbFloodTimesPtr[lastMax].val - dt;
-			if(t1<slackTime){
-				// here we got a problem
-				// the time spacing between ebb and floods
-				// vary a lot ... give up
-				// pick half way between flood and ebb
-				dt = slackTime - EbbFloodTimesPtr[lastMax].val;
-				t1 = slackTime + dt;
-			}
-			t0 = EbbFloodTimesPtr[lastMax].val;
-			firstMaxKey = MaxEbb;
-		}
-				
-	}
-	// find were we are
-	else{
-		t0 = -1.0;
-		t1 = -1.0;
-		for (i=0;i< lastMax;i++){
-			j = maxIndex[i];
-			k = maxIndex[i+1];
-			if( (t>=EbbFloodTimesPtr[j].val) && (t<=EbbFloodTimesPtr[k].val) ){
-				t0 = EbbFloodTimesPtr[j].val;
-				t1 = EbbFloodTimesPtr[k].val;
-				firstMaxKey = EbbFloodArrayPtr[j];
-				break;
-			}
-		}
-		// If we drop to here, we have an error
-		// flag the sucker and leave
-		if(t0==-1.0){
-			errorFlag = 36;
-			return errorFlag;
-		}
-	}
-			
-	// OK we got t0 < slackTime < t1, get weight functions
-	
-	w1 = (slackTime-t0)/(t1-t0);
-	w0 = 1.0 - w1;
-	
-	// Now compute the interpolated speed ratio
-	
-	v0 = FloodRatio;
-	v1 = EbbRatio;
-	
-	if(firstMaxKey==MaxEbb){
-		v0 = EbbRatio;
-		v1 = FloodRatio;
-	}
-	
-//	*newRatio = v0 * w0 + v1 * w1;
-	
-//#endif
-
-	*newRatio = EbbRatio;
-	
-	if(EbbRatio>FloodRatio) *newRatio = FloodRatio;
-	
-	
-	return(0);
-}
-
-
-// ************************************************************
-void getVector(short degrees, double *u, double *v)
-// takes angle degrees and returns a unit vector
-// beginning at (0,0) and ending at (u,v)
-// note degrees is 0 along U axis and rotates counterclockwise
-{
-	double exDegrees;
-	double radians = 0.017453293;
-	
-	// Check for default cases
-	if(degrees==0){
-		*u = 1.0;
-		*v = 0.0;
-	}
-	else if(degrees==90){
-		*u = 0.0;
-		*v = 1.0;
-	}
-	else if(degrees==180){
-		*u = -1.0;
-		*v = 0.0;
-	}
-	else if(degrees==270){
-		*u = 0.0;
-		*v = -1.0;
-	}
-	else if(degrees==360){
-		*u = 1.0;
-		*v = 0.0;
-	}
-	// non default case 
-	else {
-		exDegrees = degrees;
-		exDegrees = exDegrees * radians;
-		*u = cos(exDegrees);
-		*v = sin(exDegrees);
-	}
-	return;
-}
-
-// ********************************************
-short GetVelDir(CONSTITUENT *constituent,double u,double v)
-// if returns 1 it is a flood
-// if returns -1 it is an ebb
-// if returns 0, it is undetermined
-//
-// The algorythm does the dot products between the velocity vector (u,v)
-// and the flood direction (fx,fy) and the ebb direction (ex,ey)
-// if the sign of the dot product is positive with the flood and 
-// negative with the ebb, then we got a flood
-// if the sign of the dot product is negative with the flood and
-// positive with the ebb, then we got an ebb
-// If the sign is both positive or both negative, then it is
-// undetermined.  This can happen because the flood and ebb 
-// directions are not 180 degrees out of phase.
-
-{
-	short errorFlag,sFloodDir,sEbbDir;
-	double FDir,EDir;
-	double Fx,Fy,Ex,Ey;
-	double dotF,dotE;
-	
-		errorFlag = GetCDirec(constituent,&sFloodDir,&sEbbDir);
-		if(errorFlag!=0)return errorFlag;
-		
-		FDir=sFloodDir;
-		EDir=sEbbDir;
-		
-	// OK now we need to get vectors for flood direction and ebb direction
-	
-		getVector(FDir,&Fx,&Fy);
-		getVector(EDir,&Ex,&Ey);
-		
-	// OK do dot product
-		
-		dotF = u*Fx + v*Fy;
-		dotE = u*Ex + v*Ey;
-	
-	// Now check sign
-		if( (dotF>0.0) && (dotE<0.0) ) return 1;
-		if( (dotF<0.0) && (dotE>0.0) ) return -1;
-		return 0;
-}
-
-// **********************************************************
-
-short OffsetReferenceCurve(COMPCURRENTS *answer,    //  to reference station heights
-						   CURRENTOFFSET *offset)   //  to offset Data
-{
-	short errorFlag,flag;
-	long NoOfMaxMins,numOfPoints,i;
-	double MaxFloodOffset,MaxEbbOffset,MinBFloodOffset,MinBEbbOffset,t;
-	double slackRatio;
-	double FloodRatio,EbbRatio;
-	short EbbToMinBFlood = 0, MinBFloodToFlood = 1;
-	short FloodToMinBEbb=2, MinBEbbToEbb=3;
-	short FloodToEbb=4, EbbToFlood=5;
-	//short maxFlood = 1, minBFlood = 0, maxEbb = 3, minBEbb = 2;
-	double timeCorrection,SpeedCorrectionMult;
-	double w1,w2,temp;
-	//double t0,t3,dt,EbbTime,FloodTime;
-	short index,indexPlusOne;
-	//double previousTime,nextTime;
-	//double tOld,rOld,fOld,dtOld,dtNew,oldStartValue,oldEndValue;
-	//double nextValue,previousValue;
-	
-	double		*CArrayPtr=NULL;
-	EXTFLAG		*TArrayPtr=NULL;
-	double		*MaxMinHdl=NULL,*ValHdl=NULL;
-	EXTFLAG		*MaxMinTimeHdl=NULL,*TimeHdl=NULL;
-	short		*MaxMinFlagHdl = NULL;
-	short		*OldMaxMinFlagPtr = NULL;
-	
-
-	CArrayPtr=NULL;
-	TArrayPtr=NULL;
-	errorFlag=0;
-	
-	/* Get handles just to make code more readable */
-	MaxMinHdl		= answer->EbbFloodSpeeds;
-	MaxMinTimeHdl	= answer->EbbFloodTimes;
-	MaxMinFlagHdl	= answer->EbbFlood;
-	ValHdl			= answer->speed;
-	TimeHdl			= answer->time;
-	
-	// Begin by declaring temp space on heap 
-	// for a copy of the maxs and mins
-	
-	NoOfMaxMins = answer->numEbbFloods;
-	if(NoOfMaxMins<1){
-		errorFlag=19;
-		goto Error;
-	}
-
-	/*CArrayPtr=(double *)NewPtrClear(sizeof(double)*(NoOfMaxMins+2));
-	if(CArrayPtr==Nnil){
-		errorFlag=20;
-		goto Error;
-	}*/
-	//CArrayPtr = (double *)calloc(NoOfMaxMins+2,sizeof(double));
-	CArrayPtr = new double[NoOfMaxMins+2];
-	if (CArrayPtr==NULL) {errorFlag=20; goto Error;}
-	// Note the two extra high/low times used for interpolation
-	// are stored at the end of the Time array
-	
-	/*TArrayPtr=(EXTFLAGPTR)NewPtrClear(sizeof(EXTFLAG)*(NoOfMaxMins+2) );
-	if(TArrayPtr==nil){
-		errorFlag=21;
-		goto Error;
-	}*/
-	//TArrayPtr = (EXTFLAG *)calloc(NoOfMaxMins+2,sizeof(EXTFLAG));
-	TArrayPtr = new EXTFLAG[NoOfMaxMins+2];
-	if (TArrayPtr==NULL) {errorFlag=21; goto Error;}
-	
-	/*OldMaxMinFlagPtr=(short *)NewPtrClear(sizeof(short)*(NoOfMaxMins + 2) );
-	if(OldMaxMinFlagPtr==nil){
-		errorFlag=37;
-		goto Error;
-	}*/
-	//OldMaxMinFlagPtr = (short *)calloc(NoOfMaxMins+2,sizeof(short));
-	OldMaxMinFlagPtr = new short[NoOfMaxMins+2];
-	if (OldMaxMinFlagPtr==NULL) {errorFlag=37; goto Error;}
-	
-	//OK now make copy of reference station data before
-	// doing correction to it
-	
-	for (i=0; i< (NoOfMaxMins+2); i++){
-		CArrayPtr[i] = MaxMinHdl[i];
-		TArrayPtr[i].val = MaxMinTimeHdl[i].val;
-		OldMaxMinFlagPtr[i] = MaxMinFlagHdl[i];
-	}	
-
-
-// ********
-
-	MinBFloodOffset = offset->MinBefFloodTime.val;
-	
-	MaxFloodOffset =offset->FloodTime.val;
-
-	MinBEbbOffset =offset->MinBefEbbTime.val;
-	
-	MaxEbbOffset =offset->EbbTime.val;
-	
-	FloodRatio = offset->FloodSpdRatio.val;
-	
-	EbbRatio = offset->EbbSpdRatio.val;
-
-
-// ********
-	// OK here is the strategy we go from point to point,
-	// figure out between which high and low, the point falls.
-	// Then interpolate the height offset and the time offset
-	// of the point and apply it.
-	// The points that are at the ends and don't fall
-	// between a high and low will have to be handled as special cases
-	
-	numOfPoints = answer->nPts;
-		
- 	for (i=0; i<numOfPoints; i++){
-	
-		//tOld = t;
-		//rOld = SpeedCorrectionMult;
-		//fOld = flag;
-		//oldStartValue = previousTime;
-		//oldEndValue = nextTime;
-		
-		t = TimeHdl[i].val;
-		if(i==0)index=-99;
-		
-		//dtOld = dtNew;
-		//dtNew = t-tOld;
-		
-		errorFlag = GetWeights(t,TArrayPtr,&w1,&w2,&index,NoOfMaxMins);
-		
-		if( (w1<0.0) || (w1>1.0) )printError("ShioCurrent - BAD WEIGHT FACTORS");
-		// in first segment
-		if(index==-99){
-			if( MaxMinFlagHdl[0]==MaxFlood){
-				flag = MinBFloodToFlood;
-				if( MaxMinFlagHdl[NoOfMaxMins]==MaxEbb){
-					flag = EbbToFlood;
-				}
-			}
-			else if( MaxMinFlagHdl[0]==MinBeforeFlood){
-				flag = EbbToMinBFlood;
-			}
-			else if( MaxMinFlagHdl[0]==MaxEbb){
-				flag = MinBEbbToEbb;
-				if( MaxMinFlagHdl[NoOfMaxMins]==MaxFlood){
-					flag = FloodToEbb;
-				}
-			}
-			else {
-				flag = FloodToMinBEbb;
-			}
-		}
-		
-		// Not in first segment
-		else {
-			if( MaxMinFlagHdl[index]==MaxFlood){
-				flag = FloodToMinBEbb;
-				indexPlusOne = index + 1;
-				
-				// Check if last segment
-				if(indexPlusOne>NoOfMaxMins)indexPlusOne = NoOfMaxMins + 1;
-				if( MaxMinFlagHdl[indexPlusOne]==MaxEbb){
-					flag = FloodToEbb;
-				}
-			}
-			else if( MaxMinFlagHdl[index]==MinBeforeFlood){
-				flag = MinBFloodToFlood;
-			}
-			else if( MaxMinFlagHdl[index]==MaxEbb){
-				flag = EbbToMinBFlood;
-				
-				// Check if last segment
-				if(indexPlusOne>NoOfMaxMins)indexPlusOne = NoOfMaxMins + 1;
-				if( MaxMinFlagHdl[indexPlusOne]==MaxFlood){
-					flag = EbbToFlood;
-				}
-				
-			}
-			else {
-				flag = MinBEbbToEbb;
-			}
-		}
-		
-		if(errorFlag == 0){
-			
-	 		if( (flag!=EbbToFlood) || (flag!=FloodToEbb) ) {
-				errorFlag = GetSlackRatio(t,
-						flag,
-				    	TArrayPtr,
-						OldMaxMinFlagPtr,
-				    	NoOfMaxMins,
-				    	FloodRatio,
-				    	EbbRatio,
-						&slackRatio);
-				if(errorFlag!=0) return errorFlag;
-			}
-	/* 		
-			errorFlag = GetFloodEbbSpans(t,
-					  	TArrayPtr,
-					  	OldMaxMinFlagPtr,
-					 	CArrayPtr,
-					  	NoOfMaxMins,
-					  	&previousTime,
-					 	 &nextTime,
-					 	 &previousValue,
-					 	 &nextValue,
-					 	 1);
-	*/
-			if(flag==FloodToMinBEbb){
-				timeCorrection = MaxFloodOffset*w1 + MinBEbbOffset*w2;
-				//FloodTime = previousTime;
-				//EbbTime = nextTime;
-				//dt = EbbTime - FloodTime;
-				//t0 = FloodTime - dt;
-				//t3 = EbbTime + dt;
-	//			DoHermite(0.0,t0,FloodRatio,FloodTime,EbbRatio,
-	//		          EbbTime,0.0,t3,t,&SpeedCorrectionMult,3);
-	 			SpeedCorrectionMult = FloodRatio*w1 + w2*slackRatio;
-			}
-			
-			else if(flag==MinBFloodToFlood){
-				timeCorrection = MinBFloodOffset*w1 + MaxFloodOffset*w2;
-				//EbbTime = previousTime;
-				//FloodTime = nextTime;
-				//dt = FloodTime - EbbTime;
-				//t0 = EbbTime - dt;
-				//t3 = FloodTime + dt;
-		//		DoHermite(0.0,t0,EbbRatio,EbbTime,FloodRatio,
-		//		          FloodTime,0.0,t3,t,&SpeedCorrectionMult,3);
-	 			SpeedCorrectionMult = w1*slackRatio + FloodRatio*w2;
-			}
-
-			else if(flag==EbbToMinBFlood){
-				timeCorrection = MinBFloodOffset*w1 + MaxFloodOffset*w2;
-				//EbbTime = previousTime;
-				//FloodTime = nextTime;
-				//dt = FloodTime - EbbTime;
-				//t0 = EbbTime - dt;
-				//t3 = FloodTime + dt;
-		//		DoHermite(0.0,t0,EbbRatio,EbbTime,FloodRatio,
-		//		          FloodTime,0.0,t3,t,&SpeedCorrectionMult,3);
-	 			SpeedCorrectionMult = EbbRatio*w1 + w2*slackRatio;
-			}
-
-			else if(flag==MinBEbbToEbb){
-				timeCorrection = MinBEbbOffset*w1 + MaxEbbOffset*w2;
-				//FloodTime = previousTime;
-				//EbbTime = nextTime;
-				//dt = FloodTime - EbbTime;
-				//t0 = FloodTime - dt;
-				//t3 = EbbTime + dt;
-		//		DoHermite(0.0,t0,FloodRatio,FloodTime,EbbRatio,
-		//		          EbbTime,0.0,t3,t,&SpeedCorrectionMult,3);
-	 			SpeedCorrectionMult = w1*slackRatio + EbbRatio*w2;
-			}
-			
-			else if(flag==EbbToFlood){
-				timeCorrection = MinBFloodOffset*w1 + MaxFloodOffset*w2;
-				//EbbTime = previousTime;
-				//FloodTime = nextTime;
-				//dt = FloodTime - EbbTime;
-				//t0 = EbbTime - dt;
-				//t3 = FloodTime + dt;
-		//		DoHermite(0.0,t0,EbbRatio,EbbTime,FloodRatio,
-		//		          FloodTime,0.0,t3,t,&SpeedCorrectionMult,3);
-	 			SpeedCorrectionMult = EbbRatio + FloodRatio*w2;
-			}
-			else if(flag==FloodToEbb){
-				timeCorrection = MaxFloodOffset*w1 + MaxEbbOffset*w2;
-				//EbbTime = nextTime;
-				//FloodTime = previousTime;
-				//dt = FloodTime - EbbTime;
-				//t0 = FloodTime - dt;
-				//t3 = EbbTime + dt;
-		//		DoHermite(0.0,t0,FloodRatio,FloodTime,EbbRatio,
-		//	          EbbTime,0.0,t3,t,&SpeedCorrectionMult,3);
-	 			SpeedCorrectionMult = w1*FloodRatio + EbbRatio*w2;
-			}
-			
-			TimeHdl[i].val=TimeHdl[i].val + timeCorrection;
-	 		ValHdl[i] = (ValHdl[i]) * SpeedCorrectionMult;
-	//		ValHdl[i] = 1.0 * SpeedCorrectionMult;
-			temp = ValHdl[i];
-		}
-	}
-
-Error:
-	//if(CArrayPtr) DisposePtr((Ptr)CArrayPtr);
-	//if(TArrayPtr) DisposePtr((Ptr)TArrayPtr);
-	//if(OldMaxMinFlagPtr) DisposePtr ((Ptr)OldMaxMinFlagPtr);
-	//if(CArrayPtr) {free(CArrayPtr); CArrayPtr = NULL;}
-	//if(TArrayPtr) {free(TArrayPtr); TArrayPtr = NULL;}
-	//if(OldMaxMinFlagPtr) {free(OldMaxMinFlagPtr); OldMaxMinFlagPtr = NULL;}
-	if (CArrayPtr) delete [] CArrayPtr;
-	if (TArrayPtr) delete [] TArrayPtr;
-	if (OldMaxMinFlagPtr) delete [] OldMaxMinFlagPtr;
-
-	return(errorFlag);
-
-}
-
-// ************************************************************
-
-short OffsetUV ( COMPCURRENTS *answers,		// Current-time struc with answers
-			     CURRENTOFFSET *offset)		// Current offset data
-// Function to set uHdl and vHdl data for offset flood and ebb directions
-// They come in with nil if the station is non rotary or with
-// the u and v from the reference station.  We need to rotate them
-// If the station has data that says the average min current is non zero,
-// then we will zero out the u and v handles and return.  We don't know
-// enough.  If the stuff is zero or unavailable, then we will have the
-// u and v in the flood and ebb directions with the magnitude varying.
-{
-	double minBFloodSpeed,minBEbbSpeed;
-	double floodDir,ebbDir,uMag,argu,tenMinutes;
-	double ebbU,ebbV,floodU,floodV,uVel,t;
-	long 	numberOfPoints,i,j,k;
-	short 	errorFlag,rotKey;
-	short fAngle,eAngle;
-	
-	long numOfMaxMins;
-	short keepFlag;
-	
-	double *uHdl=NULL,*vHdl=NULL,*uMinorHdl=NULL,*vMajorHdl=NULL,*speedHdl=NULL;
-	EXTFLAG *theTimeHdl=NULL;
-	EXTFLAG  *MaxMinTimesHdl=NULL;
-	short		*MaxMinKeyHdl=NULL;
-
-	short maxFlood=1;
-	short maxEbb=3;
-	
-// initialize
-	
-	errorFlag = 0;
-	
-	uHdl = answers->u;
-	vHdl = answers->v;
-	speedHdl = answers->speed;
-	theTimeHdl = answers->time;
-	
-	uMinorHdl = answers->uMinor;
-	vMajorHdl = answers->vMajor;
-
-	numberOfPoints	= answers->nPts;
-	
-	numOfMaxMins = answers->numEbbFloods;
-	MaxMinTimesHdl = answers->EbbFloodTimes;
-	MaxMinKeyHdl = answers->EbbFlood;
-	
-	minBFloodSpeed = 0.0;
-	minBEbbSpeed = 0.0;
-	floodDir = 0.0;
-	ebbDir = 0.0;
-	rotKey = 1;
-
-	// Begin by checking the type of station
-		
-	if( ( offset->MinBFloodSpd.dataAvailFlag)==1) {
-		if( ( offset->MinBFloodSpd.val)!=0.0) {
-			minBFloodSpeed = offset->MinBFloodSpd.val;
-			rotKey = 0;
-		}
-	}
-
-	if( ( offset->MinBEbbSpd.dataAvailFlag)==1) {
-		if( ( offset->MinBEbbSpd.val)!=0.0) {
-			minBEbbSpeed = offset->MinBEbbSpd.val;
-			rotKey = 0;
-		}
-	}
-
-	if( ( offset->MinBFloodDir.dataAvailFlag)==1) {
-		rotKey = 0;
-	}
-
-	if( ( offset->MinBEbbDir.dataAvailFlag)==1) {
-		rotKey = 0;
-	}
-	
-	// *********
-	
-	if( offset->MaxFloodDir.dataAvailFlag ==1 ) {
-		fAngle = offset->MaxFloodDir.val;
-		fAngle = FixAngle(fAngle);
-		floodDir = fAngle;
-	}
-	else {
-		rotKey = -1;
-	}
-
-	if( offset->MaxEbbDir.dataAvailFlag ==1 ) {
-		eAngle = offset->MaxEbbDir.val;
-		eAngle = FixAngle(eAngle);
-		ebbDir = eAngle;
-	}
-	else {
-		rotKey = -1;
-	}
-
-
-	// OK compare angles of flood and ebb, if the angles are more than 
-	// 15 degrees off from being 180 out of phase, we kill the station.
-	// The sucker is actually rotary and we have no clue as to how they
-	// rotate.
-	
-	if(rotKey==1){	
-		
-		argu = fabs(floodDir - ebbDir);
-		if( (argu < 165.0) || ( argu > 195) ){
-			rotKey = 0;
-		}
-	
-	}
-	
-//	If we get here and rotKey == 0 then we don't know what's going on
-//	and we zero out the u and v handles and return
-	
-	if(rotKey==-1 ){
-		if(uHdl!=0){
-			//DisposeHandle( (Handle)answers->uHdl);
-			delete [] answers->u;
-			answers->u=0;
-			uHdl=0;
-		}
-		if(vHdl!=0){
-			//DisposeHandle( (Handle)answers->vHdl);
-			delete [] answers->v;
-			answers->v=0;
-			vHdl=0;
-		}
-		if(uMinorHdl!=0){
-			//DisposeHandle( (Handle)answers->uMinorHdl);
-			delete [] answers->uMinor;
-			answers->uMinor=0;
-			uMinorHdl=0;
-		}
-		if(vMajorHdl!=0){
-			//DisposeHandle( (Handle)answers->vMajorHdl);
-			delete [] answers->vMajor;
-			answers->vMajor=0;
-			vMajorHdl=0;
-		}
-
-		// OK take off the no plot flags and return
-	
-		if(rotKey==-1){
-			for(i=0;i<numberOfPoints;i++){
-				theTimeHdl[i].flag = 0;
-			}
-		
-			return errorFlag;		
-	 	}
- 		
-	}
-	
-	
-
-	// if we get here, we gotta rotate the sucker to flood and ebb
-	
-	// first lets get rid of the uMinor and vMajor handles.
-	// we don't do this for the offset stations
-
-	if(uMinorHdl!=0){
-		//DisposeHandle( (Handle)answers->uMinorHdl);
-		delete [] answers->uMinor;
-		answers->uMinor=0;
-		uMinorHdl=0;
-	}
-	if(vMajorHdl!=0){
-		//DisposeHandle( (Handle) answers->vMajorHdl);
-		delete [] answers->vMajor;
-		answers->vMajor=0;
-		vMajorHdl=0;
-	}
-	
-	// OK first find out if we got u and v handles already
-	// if the data came off a rotary reference, then we got
-	// u and v handles, if not we don't and need to create
-	// them.
-	
-	
-	if(uHdl==0){
-		//uHdl = (double **)NewHandleClear(sizeof(double)*numberOfPoints);
-		uHdl = new double[numberOfPoints];
-		if(uHdl==0){
-			errorFlag=31;
-			return errorFlag;
-		}
-	}
-	
-	if(vHdl==0){
-		//vHdl = (double **)NewHandleClear(sizeof(double)*numberOfPoints);
-		vHdl = new double[numberOfPoints];
-		if(vHdl==0){
-			errorFlag=31;
-			return errorFlag;
-		}
-	}
-	
-	
-	// OK we now have array space so we loop through and fill the sucker up
-	
-	// Get a flood unit vector and an ebb unit vector
-	
-	argu = floodDir * PI/180.0;
-	
-	floodU = cos(argu);
-	floodV = sin(argu);
-	
-	argu = ebbDir * PI/180.0;
-	
-	ebbU = cos(argu);
-	ebbV = sin(argu);
-	
-	// Now loop through and do the u and v's from the magnitude of the vector
-	
-	for (i=0;i<numberOfPoints;i++){
-		uVel = speedHdl[i];
-		uMag = fabs(uVel);
-		
-		if(uVel>0.0){
-			uHdl[i] = uMag * floodU;
-			vHdl[i] = uMag * floodV;
-		}
-		else {
-			uHdl[i] = uMag * ebbU;
-			vHdl[i] = uMag * ebbV;
-		}
-	}
-
-	// OK take off the no plot flags and return
-	// unless we have min velocities.  Then we check
-	// what the magnitudes of the velocities and
-	// flag them as no plot.
-	
-	for(i=0;i<numberOfPoints;i++){
-		theTimeHdl[i].flag = 0;
-		
-		if(minBFloodSpeed>0.0){
-			uVel = speedHdl[i];
-			if(uVel>0.0){
-				uMag = uVel;
-				if(uMag<=minBFloodSpeed){
-					theTimeHdl[i].flag = 1;
-				}
-			}
-		}
-
-		if(minBEbbSpeed>0.0){
-			uVel = speedHdl[i];
-			if(uVel<0.0){
-				uMag = fabs(uVel);
-				if(uMag<=minBFloodSpeed){
-					theTimeHdl[i].flag = 1;
-				}
-			}
-		}
-		
-		// OK if rotKey == 0 then we zero out the
-		// u and v currents except for within 10 minutes
-		// of max flood and ebb
-		if(rotKey==0){
-		
-			keepFlag = 0;
-			tenMinutes = 1./6.;
-			for (j=0;j<numOfMaxMins;j++){
-				k = MaxMinKeyHdl[j];
-				if ( (k==maxFlood) || (k==maxEbb) ){
-					t = MaxMinTimesHdl[j].val;
-				}
-                // G.K.: bug?? - 2/8/08 - what if k is not equal max flood or max ebb?
-                // added just to initialize variable
-                else
-                    t = 0;  // ??? - is this right?
-				if( fabs(t - theTimeHdl[i].val) <= tenMinutes){
-					keepFlag = 1;
-					break;
-				}
-			}
-			
-			if(keepFlag==0){
-				uHdl[i] = 0.0;
-				vHdl[i] = 0.0;
-			}
-			
-		}
-		
-	}
-
-
-	answers->u = uHdl;
-	answers->v = vHdl;
-	
-	return 0;
-}
-
-// ************************************************************
-
-void ResetCTime(COMPCURRENTS *answers,double beginHour)
-// function to reset time arrays to start from midnight of first day
-{
-	EXTFLAG *theTimeHdl;
-	long numberOfPoints,i;
-	//double theTime;
-	
-	numberOfPoints = answers->nPts;
-	theTimeHdl = answers->time;
- 
-	// Reset Time array for plotting points
-	
-	for(i=0;i<numberOfPoints;i++){
-	  	theTimeHdl[i].val = theTimeHdl[i].val - beginHour;
-	}
-
-	// OK now reset time array for highs and lows
-	
-	numberOfPoints = answers->numEbbFloods;
-	theTimeHdl = answers->EbbFloodTimes;
-	
-	for(i=0;i<numberOfPoints;i++){
-		//theTime = theTimeHdl[i].val;
-	  	theTimeHdl[i].val = theTimeHdl[i].val - beginHour;
-	}
-	 
-	return;
-}
-
-//************************************************************
-void rotateVector(double degrees,
-				  double u0,
-				  double v0,
-				  double *u1,
-				  double *v1)
-{				  
-//
-// formula for pure rotation of a vector
-// degrees is angle difference between (u0,v0) 
-// reference coordinate system and (u1,v1)
-// coordinate system.  
-//
-	double theCosine,theSine,degreesToRadians;
-	
-	degreesToRadians = PI/180.;
-	
-	theCosine = cos (degrees * degreesToRadians);
-	theSine = sin (degrees * degreesToRadians);
-	
-	*u1 = theCosine * u0 + theSine   * v0;
-	*v1 =-theSine   * u0 + theCosine * v0;
-	
-	return;
-}
-
-//**************************************************************
-
-short RotToMajorMinor(CONSTITUENT *constituent,
-					  CURRENTOFFSET *offset,
-                      COMPCURRENTS *answers)
-
-// function to rotate velocity vector to major-minor axis
-// The x component will be the minor axis component
-// The y component will be the major axis component
-
-{	
-	double	velAngle,u,v,uMag,ang,ang0;
-	short	majorDir,minorDir;
-	long	nPts,i;
-	double	*minorHdl=0,*majorHdl=0,*uHdl=0,*vHdl=0,*magHdl=0;
-	long	handleSize=0;
-	double	radiansToDegrees,degreesToRadians;
-	double	uRotated,vRotated,piOver2;
-	
-	radiansToDegrees = 180.0/PI;
-	degreesToRadians = PI/180.0;
-	piOver2 = PI/2.0;
-	
-
-// ***********  Here we check to see if it is an offset station
-//              if it is, we don't do the major minor axis stuff
-
-	if( ( offset->MinBefFloodTime.dataAvailFlag)==1) {
-		if( ( offset->MinBefFloodTime.val)!=0.0) {
-			return 0;
-		}
-	}
-
-	if( ( offset->FloodTime.dataAvailFlag)==1) {
-		if( ( offset->FloodTime.val)!=0.0) {
-			return 0;
-		}
-	}
-
-	if( ( offset->MinBefEbbTime.dataAvailFlag)==1) {
-		if( ( offset->MinBefEbbTime.val)!=0.0) {
-			return 0;
-		}
-	}
-
-	if( ( offset->EbbTime.dataAvailFlag)==1) {
-		if( ( offset->EbbTime.val)!=0.0) {
-			return 0;
-		}
-	}
-
-	if( ( offset->FloodSpdRatio.dataAvailFlag)==1) {
-		if( ( offset->FloodSpdRatio.val)!=1.0) {
-			return 0;
-		}
-	}
-
-	if( ( offset->EbbSpdRatio.dataAvailFlag)==1) {
-		if( ( offset->EbbSpdRatio.val)!=1.0) {
-			return 0;
-		}
-	}
-
-// **********
-
-	// Begin by getting the major and minor axis direction	
-	
-	GetMajorMinorAxis(constituent,&majorDir,&minorDir);
-
-	// Put things into a normal coordinate reference frame
-	majorDir = FixAngle(majorDir);
-	minorDir = FixAngle(minorDir);
-	
-	minorHdl = answers->uMinor;
-	majorHdl = answers->vMajor;
-	uHdl = answers->u;
-	vHdl = answers->v;
-	magHdl = answers->speed;
-	
-	// OK if we already have a non zero handle for the rotated
-	// velocities, then I will wipe it out and allocated
-	// space for a new handle.  I do this because I want to
-	// make sure that the size of the handle matches what we
-	// need.
-	
-	/*if( (minorHdl!=nil)||(majorHdl!=nil) ){
-		HUnlock((Handle)answers->uMinorHdl);
-		HUnlock((Handle)answers->vMajorHdl);
-		DisposeHandle((Handle)answers->uMinorHdl);
-		DisposeHandle((Handle)answers->vMajorHdl);
-		minorHdl = answers->uMinorHdl =  0;
-		majorHdl = answers->vMajorHdl = 0;
-	}*/
-	
-	nPts = answers->nPts;
-	
-	try
-	{
-		minorHdl = new double[nPts];
-		//majorHdl = new double[nPts];
-		
-		// davew: Andy used NewPtrClear & NewHandleClear and it looks like he relied
-		// on it, in at least some cases, to initialize his arrays
-		// in this case we don't have to init, they get set below
-	}
-	catch (...)
-	{
-		return 35;
-	}
-	try
-	{
-		majorHdl = new double[nPts];
-	}
-	catch (...)
-	{
-		return 35;
-	}
-
-	// Now set handle size to match u and v handles
-	//handleSize = (long)GetHandleSize((Handle)uHdl);
-	//if(handleSize==0){ return 34; }
-	
-	// Now allocate the space
-	
-	//minorHdl = (double **)NewHandleClear(handleSize);
-	//majorHdl = (double **)NewHandleClear(handleSize);
-	
-	// clean up and return if error
-	//if( (minorHdl==nil) || (majorHdl==nil) ){
-		//DisposeHandle((Handle)minorHdl);
-		//DisposeHandle((Handle)majorHdl);
-		//return 35;
-	//}
-	
-	//nPts = answers->nPts;
-	
-	ang0 = majorDir;
-	
-	// OK now loop through all the velocities and
-	// compute and save the rotated suckers
-	
-	for (i=0;i<nPts;i++){
-		u = uHdl[i];
-		v = vHdl[i];
-		uMag = magHdl[i];
-		
-		// figure out angle between new axis and velocity vector
-		if(u!=0.0){
-			velAngle = atan(v/u);
-		}
-		else {
-			velAngle = 0.0;
-		}
-		
-		// fix angle if it is in second or third quadrant
-		
-		if( (u<0.0)&&(v>0.0) ){
-			velAngle = PI + velAngle;
-		}
-		else if( (u<0.0)&&(v<0.0) ) {
-			velAngle = PI + velAngle;
-		}
-		else if( (u>0.0)&&(v<0.0) ){
-			velAngle = 2*PI+velAngle;
-		}
-		
-		ang = velAngle - ang0 * degreesToRadians;
-		vRotated = uMag*cos(ang);
-		uRotated = uMag*sin(ang);
-		// Check sign
-		// if projected angle greater than pi/2 than
-		// projection is negative
-		if( (ang>piOver2) || (ang<-piOver2) ) {
-			vRotated = - fabs(vRotated);
-		}
-		else {
-			vRotated = fabs(vRotated);
-		}
-		if( ang > 0.0 ){
-			if(ang < PI){
-				uRotated =-fabs(uRotated);
-			}
-			else {
-				uRotated = +fabs(uRotated);
-			}
-		}
-		else if(ang < 0.0){
-			if(ang < -PI ){
-			  uRotated = +fabs(uRotated);
-			}
-			else {
-			  uRotated =-fabs(uRotated);
-			}
-		}
-		
-		majorHdl[i] = vRotated;
-		minorHdl[i] = uRotated;
-	}
-	
-	// assign the handle and return
-	answers->uMinor = minorHdl;
-	answers->vMajor = majorHdl;
-	
-	return 0;
-}
-
-/***************************************************************************************/
-double RStatCurrent(double	theTime,	// time in hrs from begin of year
-                     double	*AMPA,		// amplitude corrected for year
-					 double	*epoch,		// epoch corrected for year
-					 double	refCur,		// reference current in knots
-					 short	ncoeff,		// number of coefficients to use
-					 short	CFlag)		// hydraulic station flag
-					                       
-{
-/*  Compute cosine stuff and return value */
-
-
-/*  initialize the basic 37 frequencies ... if we pickup more, like */
-/*  for Anchorage, we add them here */
-
-//                  frequency 1/hr     symbol  index   period      name
-
-	double f[] = {	28.9841042,   // M2         1   12.421 hrs. Principal lunar
-					30.0000000,   // S2         2   12.000 hrs  Principal solar
-					28.4397295,   // N2         3   12.685 hrs  Larger lunar elliptic
-					15.0410686,   // K1         4   23.934 hrs  Luni-solar diurnal
-					57.9682084,   // 6.21 hrs   5    6.210 hrs  
-					13.9430356,   // O1         6   25.819 hrs  Principal lunar diurnal
-					86.9523127,   // 4.14 hrs   7    4.14  hrs
-					44.0251729,   // 8.11 hrs   8    8.11  hrs
-					60.0000000,   // 6.00 hrs   9    6.00  hrs
-					57.4238337,   // 6.27 hrs  10    6.27  hrs
-					28.5125831,   // v2        11   12.626 hrs  Larger lunar evectional
-					90.0000000,   // 4.00 hrs  12    4.000 hrs
-					27.9682084,   // m2        13   12.872 hrs  Variational
-					27.8953548,   // 2N2       14   12.905 hrs  Lunar ellipic second order
-					16.1391017,   // 22.31 hrs 15   22.306 hrs  
-					29.4556253,   // l2        16   12.222 hrs  Smaller lunar elliptic
-					15.0000000,   // 24.00 hrs 17   24.000 hrs
-					14.4966939,   // 24.83 hrs 18   24.833 hrs
-					15.5854433,   // 23.10 hrs 19   23.098 hrs
-					0.5443747,    // 27.55 day 20   27.55  day  Lunar monthly
-					0.0821373,    // 182.6 day 21  182.6   day
-					0.0410686,    // 365.2 day 22  365.2   day  Annual
-					1.0158958,    // 14.7  day 23   14.7   day
-					1.0980331,    // 13.66 day 24   13.66  day  Lunar fortnightly
-					13.4715145,   // 26.72 hrs 25   26.72  hrs
-					13.3986609,   // Q1        26   26.868 hrs  Larger lunar elliptic
-					29.9589333,   // T2        27   12.016 hrs  Larger solar elliptic
-					30.0410667,   // 11.98 hrs 28   11.98  hrs
-					12.8542862,   // 28.01 hrs 29   28.01  hrs
-					14.9589314,   // P1        30   24.066 hrs  Principal solar diurnal
-					31.0158958,   // 11.61 hrs 31   11.61  hrs
-					43.4761563,   // 8.28  hrs 32    8.28  hrs
-					29.5284789,   // L2        33   12.192 hrs  Smaller lunar elliptic
-					42.9271398,   // 8.37  hrs 34    8.37  hrs
-					30.0821373,   // 11.97 hrs 35   11.97  hrs
-					115.9364169,  // 3.105 hrs 36    3.105 hrs
-					58.9841042,    // 6.103 hrs 37    6.103 hrs
-					12.9271398,   // Sigma(1)   38   27.848 hrs
-					14.0251729,   // MP(1)      39   25.668
-					14.5695476,   // Chi(1)     40   24.709
-					15.9748272,   // 2PO(1)     41   22.535
-					16.0569644,   // SO(1)      42   22.420
-					30.5443747,   // MSN(2)     43   11.786
-					27.4238337,   // MNS(2)     44   13.127
-					28.9019669,   // OP(2)      45   12.456
-					29.0662415,   // MKS(2)     46   12.386
-					26.8794590,   // 2NS(2)     47   13.393
-					26.9523126,   // MLN2S(2)   48   13.357
-					27.4966873,   // 2ML2S(2)   49   13.092
-					31.0980331,   // SKM(2)     50   11.576
-					27.8039338,   // 2MS2K(2)   51   12.948
-					28.5947204,   // MKL2S(2)   52   12.590
-					29.1483788,   // M2(KS)(2)  53   12.351
-					29.3734880,   // 2SN(MK)(2) 54   12.256
-					30.7086493,   // 2KM(SN)(2) 55   11.723
-					43.9430356,   // SO(3)      56    8.192
-					45.0410686,   // SK(3)      57    7.993
-					42.3827651,   // NO(3)      58    8.494
-					59.0662415,   // MK(4)      59    6.095
-					58.4397295,   // SN(4)      60    6.160
-					57.4966873,   // 2MLS(4)    61    6.261
-					56.9523127,   // 3MS(4)     62    6.321
-					58.5125831,   // ML(4)      63    6.153
-					56.8794590,   // N(4)       64    6.329
-					59.5284789,   // SL(4)      65    6.048
-					71.3668693,   // MNO(5)     66    5.044
-					71.9112440,   // 2MO(5)     67    5.006
-					73.0092770,   // 2MK(5)     68    4.931
-					74.0251728,   // MSK(5)     69    4.863
-					74.1073100,   // 3KM(5)     70    4.858
-					72.9271398,   // 2MP(5)     71    4.936
-					71.9933813,   // 3MP(5)     72    5.000
-					72.4649023,   // MNK(5)     73    4.968
-					88.9841042,   // 2SM(6)     74    4.046
-					86.4079380,   // 2MN(6)     75    4.166
-					87.4238337,   // MSN(6)     76    4.118
-					87.9682084,   // 2MS(6)     77    4.092
-					85.3920421,   // 2NMLS(6)   78    4.216
-					85.8635632,   // 2NM(6)     79    4.193
-					88.5125831,   // MSL(6)     80    4.067
-					87.4966873,   // 2ML(6)     81    4.114
-					89.0662415,   // MSK(6)     82    4.042
-					85.9364168,   // 2MLNS(6)   83    4.189
-					86.4807916,   // 3MLS(6)    84    4.163
-					88.0503457,   // 2MK(6)     85    4.089
-					100.3509735,  // 2MNO(7)    86   42.738 days
-					100.9046318,  // 2NMK(7)    87   16.581 days
-					101.9112440,  // 2MSO(7)    88    7.848 days
-					103.0092771,  // MSKO(7)    89    4.984 days
-					116.4079380,  // 2MSN(8)    90   21.941
-					116.9523127,  // 3MS(8)     91   21.236
-					117.9682084,  // 2(MS)(8)   92   20.035
-					114.8476674,  // 2(MN)(8)   93   24.246
-					115.3920422,  // 2MN(8)     94   23.389
-					117.4966873,  // 2MSL(8)    95   20.575
-					115.4648958,  // 4MLS(8)    96   23.279
-					116.4807916,  // 3ML(8)     97   21.844
-					117.0344500,  // 3MK(8)     98   21.134
-					118.0503457,  // 2MSK(8)    99   19.944
-					129.8887360,  // 2M2NK(9)  100   12.045
-					130.4331108,  // 3MNK(9)   101   11.829
-					130.9774855,  // 4MK(9)    102   11.621
-					131.9933813,  // 3MSK(9)   103   11.252
-					144.3761464,  // 4MN(10)   104    8.112
-					144.9205211,  // M(10)     105    8.014
-					145.3920422,  // 3MNS(10)  106    7.931
-					145.9364169,  // 4MS(10)   107    7.837
-					146.4807916,  // 3MSL(10)  108    7.745
-					146.9523127,  // 3M2S(10)  109    7.667
-					160.9774855,  // 4MSK(11)  110    5.904
-					174.3761464,  // 4MNS(12)  111    4.840
-					174.9205211,  // 5MS(12)   112    4.805
-					175.4648958,  // 4MSL(12)  113    4.770
-					175.9364169   // 4M2S(12)  114    4.741
-	};
-
-	double DegreesToRadians = 0.01745329252;
-	double current,argu,degrees;
-	short i;					    
-					 
-/* OK do the computational loop */
-
-	current = 0.0;
-	if(ncoeff<=0) ncoeff=37;
-		
-	for (i=0; i<ncoeff; i++){
-	  // Don't do math if we don't have to.
-	  if(AMPA[i]!=0){
-	  	 degrees = (f[i] * theTime + epoch[i]);
-		 degrees = fmod(degrees,360.0);
-		 argu = degrees * DegreesToRadians;
- //   argu =  (f[i] * theTime + epoch[i]) * DegreesToRadians;
-         current = current + AMPA[i]*cos(argu);
-	  }
-	}
-		
-	// Here check to see if we have hydraulic station
-	if(CFlag==1){
-		if(current>0.0){
-			current = sqrt(current);
-		}
-		else if(current<0.0){
-			current = -sqrt(-current);
-		}
-	}
-	
-	current = refCur + current;
-	
-	return current;
-}
-
-
-/***************************************************************************************/
-double RStatCurrentRot(double		theTime,		// time in hrs from begin of year
-                     double			*AMPA,			// amplitude corrected for year
-					 double			*epoch,			// epoch corrected for year
-					 short			ncoeff,			// number of coefficients to use
-					 CONSTITUENT	*constituent,	// constituent handle
-					 double			twoValuesAgo,	// previous, previous value
-					 double			lastValue,		// previous value
-					 double			*uVelocity,		// east-west component of velocity
-					 double			*vVelocity,		// north-south component of velocity
-					 double			*vmajor,		// major axis velocity if computed
-					 double			*vminor,		// minor axis velocity if computed
-					 short			*direcKey)		// direction key -1 ebb, 1 flood, 0 indeterminate
-					                       
-{
-/*  Compute cosine stuff and return value */
-/* for rotary currents */
-
-
-/*  initialize the basic 37 frequencies ... if we pickup more, like */
-/*  for Anchorage, we add them here */
-
-//                  frequency 1/hr     symbol  index   period      name
-
-	double f[] = {	28.9841042,   // M2         1   12.421 hrs. Principal lunar
-					30.0000000,   // S2         2   12.000 hrs  Principal solar
-					28.4397295,   // N2         3   12.685 hrs  Larger lunar elliptic
-					15.0410686,   // K1         4   23.934 hrs  Luni-solar diurnal
-					57.9682084,   // 6.21 hrs   5    6.210 hrs  
-					13.9430356,   // O1         6   25.819 hrs  Principal lunar diurnal
-					86.9523127,   // 4.14 hrs   7    4.14  hrs
-					44.0251729,   // 8.11 hrs   8    8.11  hrs
-					60.0000000,   // 6.00 hrs   9    6.00  hrs
-					57.4238337,   // 6.27 hrs  10    6.27  hrs
-					28.5125831,   // v2        11   12.626 hrs  Larger lunar evectional
-					90.0000000,   // 4.00 hrs  12    4.000 hrs
-					27.9682084,   // m2        13   12.872 hrs  Variational
-					27.8953548,   // 2N2       14   12.905 hrs  Lunar ellipic second order
-					16.1391017,   // 22.31 hrs 15   22.306 hrs  
-					29.4556253,   // l2        16   12.222 hrs  Smaller lunar elliptic
-					15.0000000,   // 24.00 hrs 17   24.000 hrs
-					14.4966939,   // 24.83 hrs 18   24.833 hrs
-					15.5854433,   // 23.10 hrs 19   23.098 hrs
-					0.5443747,    // 27.55 day 20   27.55  day  Lunar monthly
-					0.0821373,    // 182.6 day 21  182.6   day
-					0.0410686,    // 365.2 day 22  365.2   day  Annual
-					1.0158958,    // 14.7  day 23   14.7   day
-					1.0980331,    // 13.66 day 24   13.66  day  Lunar fortnightly
-					13.4715145,   // 26.72 hrs 25   26.72  hrs
-					13.3986609,   // Q1        26   26.868 hrs  Larger lunar elliptic
-					29.9589333,   // T2        27   12.016 hrs  Larger solar elliptic
-					30.0410667,   // 11.98 hrs 28   11.98  hrs
-					12.8542862,   // 28.01 hrs 29   28.01  hrs
-					14.9589314,   // P1        30   24.066 hrs  Principal solar diurnal
-					31.0158958,   // 11.61 hrs 31   11.61  hrs
-					43.4761563,   // 8.28  hrs 32    8.28  hrs
-					29.5284789,   // L2        33   12.192 hrs  Smaller lunar elliptic
-					42.9271398,   // 8.37  hrs 34    8.37  hrs
-					30.0821373,   // 11.97 hrs 35   11.97  hrs
-					115.9364169,  // 3.105 hrs 36    3.105 hrs
-					58.9841042,    // 6.103 hrs 37    6.103 hrs
-					12.9271398,   // Sigma(1)   38   27.848 hrs
-					14.0251729,   // MP(1)      39   25.668
-					14.5695476,   // Chi(1)     40   24.709
-					15.9748272,   // 2PO(1)     41   22.535
-					16.0569644,   // SO(1)      42   22.420
-					30.5443747,   // MSN(2)     43   11.786
-					27.4238337,   // MNS(2)     44   13.127
-					28.9019669,   // OP(2)      45   12.456
-					29.0662415,   // MKS(2)     46   12.386
-					26.8794590,   // 2NS(2)     47   13.393
-					26.9523126,   // MLN2S(2)   48   13.357
-					27.4966873,   // 2ML2S(2)   49   13.092
-					31.0980331,   // SKM(2)     50   11.576
-					27.8039338,   // 2MS2K(2)   51   12.948
-					28.5947204,   // MKL2S(2)   52   12.590
-					29.1483788,   // M2(KS)(2)  53   12.351
-					29.3734880,   // 2SN(MK)(2) 54   12.256
-					30.7086493,   // 2KM(SN)(2) 55   11.723
-					43.9430356,   // SO(3)      56    8.192
-					45.0410686,   // SK(3)      57    7.993
-					42.3827651,   // NO(3)      58    8.494
-					59.0662415,   // MK(4)      59    6.095
-					58.4397295,   // SN(4)      60    6.160
-					57.4966873,   // 2MLS(4)    61    6.261
-					56.9523127,   // 3MS(4)     62    6.321
-					58.5125831,   // ML(4)      63    6.153
-					56.8794590,   // N(4)       64    6.329
-					59.5284789,   // SL(4)      65    6.048
-					71.3668693,   // MNO(5)     66    5.044
-					71.9112440,   // 2MO(5)     67    5.006
-					73.0092770,   // 2MK(5)     68    4.931
-					74.0251728,   // MSK(5)     69    4.863
-					74.1073100,   // 3KM(5)     70    4.858
-					72.9271398,   // 2MP(5)     71    4.936
-					71.9933813,   // 3MP(5)     72    5.000
-					72.4649023,   // MNK(5)     73    4.968
-					88.9841042,   // 2SM(6)     74    4.046
-					86.4079380,   // 2MN(6)     75    4.166
-					87.4238337,   // MSN(6)     76    4.118
-					87.9682084,   // 2MS(6)     77    4.092
-					85.3920421,   // 2NMLS(6)   78    4.216
-					85.8635632,   // 2NM(6)     79    4.193
-					88.5125831,   // MSL(6)     80    4.067
-					87.4966873,   // 2ML(6)     81    4.114
-					89.0662415,   // MSK(6)     82    4.042
-					85.9364168,   // 2MLNS(6)   83    4.189
-					86.4807916,   // 3MLS(6)    84    4.163
-					88.0503457,   // 2MK(6)     85    4.089
-					100.3509735,  // 2MNO(7)    86   42.738 days
-					100.9046318,  // 2NMK(7)    87   16.581 days
-					101.9112440,  // 2MSO(7)    88    7.848 days
-					103.0092771,  // MSKO(7)    89    4.984 days
-					116.4079380,  // 2MSN(8)    90   21.941
-					116.9523127,  // 3MS(8)     91   21.236
-					117.9682084,  // 2(MS)(8)   92   20.035
-					114.8476674,  // 2(MN)(8)   93   24.246
-					115.3920422,  // 2MN(8)     94   23.389
-					117.4966873,  // 2MSL(8)    95   20.575
-					115.4648958,  // 4MLS(8)    96   23.279
-					116.4807916,  // 3ML(8)     97   21.844
-					117.0344500,  // 3MK(8)     98   21.134
-					118.0503457,  // 2MSK(8)    99   19.944
-					129.8887360,  // 2M2NK(9)  100   12.045
-					130.4331108,  // 3MNK(9)   101   11.829
-					130.9774855,  // 4MK(9)    102   11.621
-					131.9933813,  // 3MSK(9)   103   11.252
-					144.3761464,  // 4MN(10)   104    8.112
-					144.9205211,  // M(10)     105    8.014
-					145.3920422,  // 3MNS(10)  106    7.931
-					145.9364169,  // 4MS(10)   107    7.837
-					146.4807916,  // 3MSL(10)  108    7.745
-					146.9523127,  // 3M2S(10)  109    7.667
-					160.9774855,  // 4MSK(11)  110    5.904
-					174.3761464,  // 4MNS(12)  111    4.840
-					174.9205211,  // 5MS(12)   112    4.805
-					175.4648958,  // 4MSL(12)  113    4.770
-					175.9364169   // 4M2S(12)  114    4.741
-	};
-
-	double DegreesToRadians = 0.01745329252;		
-	double current,argu,degrees,floodAngle,ebbAngle;
-	double u,v,uRefCur,vRefCur,absoluteCurrentValue;
-	double sign,lastSlope,absoluteLastValue;
-	double absoluteTwoValuesAgo,FDir,EDir,newSlope;
-	double xVel,yVel;
-	short i,j,start,istop,hardWayFlag,errorFlag;
-	short L2Flag,HFlag,RotFlag;
-	short MajorMinorKey=2;
-	short Undetermined = 0;
-	short sFloodDir,sEbbDir;
-	short directionFlag;
-
-	 errorFlag = GetControlFlags(constituent,&L2Flag,&HFlag,&RotFlag);
-	 
-     current = 0.0;
-	 *vmajor = 0.0;
-	 *vminor = 0.0;
-	 
-  // initialize variable to track sign change
-  // if lastValue or twoValuesAgo are zero,
-  // then we gotta compute if flood or ebb the hard way
-  
-   hardWayFlag = 0;
-   if( (twoValuesAgo==999.0) || (lastValue==999.0) )hardWayFlag = 1;
-   
-   if(hardWayFlag==0){
-   
-   		sign = -1.0;
-   		if(lastValue>=0) sign = 1.0;
-   
-   		absoluteTwoValuesAgo = fabs(twoValuesAgo);
-   
-   		absoluteLastValue = fabs(lastValue);
-
-   		lastSlope = absoluteLastValue - absoluteTwoValuesAgo;
-   }
-   
-/* OK do the computational loop */
-/* Note that north-south component is first in data*/
-
-	v = 0.0;
-	istop = ncoeff/2;;
-	start = 0;
-	
-	vRefCur = GetDatum(constituent);
-	
-	for (i=start; i< istop; i++){
-	  // Don't do math if we don't have to.
-	  if(AMPA[i]!=0.0){
-	  	 degrees = (f[i] * theTime + epoch[i]);
-		 degrees = fmod(degrees,360.0);
-		 argu = degrees * DegreesToRadians;
-         v = v + AMPA[i]*cos(argu);
-	  }
-	}
-	
-	v = vRefCur + v;
-	
-	// now do the other axis
-	
-	start = istop;
-	istop = ncoeff;
-
-	u = 0.0;
-	uRefCur = 0.0;
-		 
-	
- 	uRefCur = GetDatum(constituent);
-	
-		for (i=start; i< istop; i++){
-		  // Don't do math if we don't have to.
-		  if(AMPA[i]!=0.0){
-		  	 j=i-start;
-	 	 	 degrees = (f[j] * theTime + epoch[i]);
-			 degrees = fmod(degrees,360.0);
-			 argu = degrees * DegreesToRadians;
-       	  	 u = u + AMPA[i]*cos(argu);
-	 	 }
-		}		
-	
- 	u = uRefCur + u;
-	
-	// Now get the vector sum
-	
-	absoluteCurrentValue = sqrt(u*u + v*v);
-	
-	// Now get east-west and north-south velocity components
-	
-	if(RotFlag==MajorMinorKey){
-		
-		// Save major minor axis stuff
-		*vmajor = v;
-		*vminor = u;
-		
-		// take projection of velocity upon axis
-		errorFlag = GetCDirec(constituent,&sFloodDir,&sEbbDir);
-			if(errorFlag==33){
-				*direcKey=errorFlag;
-				return -99.0;
-			}
-			FDir=sFloodDir;
-			EDir=sEbbDir;
-			
-			// OK now rotate vector so we have velocity
-			// in east-west, north-south coordinate system
-			
-			argu = 90.0 - FDir;
-			rotateVector( argu,u,v,&xVel,&yVel);
-			
-			*uVelocity = xVel;
-			*vVelocity = yVel;
-			
-			u = xVel;
-			v = yVel;
-	}
-	
-	// OK if we already have east and north station, problem done
-	else {
-		*uVelocity = u;
-		*vVelocity = v;
-	}
-	
-	// now figure out the sign of value
-	// if ebb, then sign will be negative
-	// if flood, then positive
-	// We first check dot product
-	// if it is unambiguous then we go with flood or ebb assignment
-	// if not sure we go through the hoops since we gotta assume
-	// something ....
-	// Note if ambiguous, we will flag as such so we don't plot the
-	// hummer.
-	
-	directionFlag = GetVelDir(constituent,u,v);
-	*direcKey = directionFlag;
-	if(directionFlag==33){
-		return -99.0;
-	}
-	
-	// OK we are going to cross check
-	// if we flag projection on flood and major axis
-	// then we return flood
-	// if we flag projection on ebb and negative on
-	// major axis, we return ebb
-	// otherwise, indeterminate
-	
-	if(directionFlag==1){
-		if(*vmajor>=0.0){
-			current = absoluteCurrentValue;
-			return current;
-		}
-		else {
-			directionFlag = Undetermined;
-		}
-	}
-	else if(directionFlag==-1){
-		if(*vmajor<=0.0){
-			current = -absoluteCurrentValue;
-			return current;
-		}
-		else {
-			directionFlag = Undetermined;
-		}
-	}
-	
-	// OK now for data points where we don't know if it's flood or ebb
-	// we gotta do something so we can guestimate where the min before
-	// flood and min before ebbs are so offset stations can be used
-	
-	//
-	
-	if(directionFlag == Undetermined){
-	
-		// Let's check for going through a minimum value
-		// If we do, then we have a slope change and we
-		// will flip the sign
-		
-		if(hardWayFlag==0){
-			current = absoluteCurrentValue * sign;
-			if(lastSlope<=0.0){
-				newSlope = absoluteCurrentValue - absoluteLastValue;
-				if(newSlope>=0.0){
-					current = -current;
-					return current;
-				}
-			}
-			return current;
-		}
-		
-		// now what happens if we don't have last value and slope yet
-		
-		// OK if we have major-minor station, we key on
-		// sign of major axis component
-		if(RotFlag==MajorMinorKey){
-			if(*vmajor >= 0.0){
-				current = absoluteCurrentValue;
-			}
-			else {
-				current = -absoluteCurrentValue;
-			}
-			return current;
-		}
-		
-		// If not major - minor, we compute angle of velocity vector
-		// and check if it is closer to the ebb direction or the flood
-		// direction
-		
-		errorFlag = GetCDirec(constituent,&sFloodDir,&sEbbDir);
-		
-		FDir = sFloodDir;
-		EDir = sEbbDir;
-		
-		FDir = FDir * PI/180.0;
-		
-		if(u!=0.0){
-			argu = atan(v/u);
-			if( u < 0.0) argu = argu + PI;
-		}
-		else {
-			argu = PI/2.0;
-			if(v<0.0) argu = PI + argu;
-		}
-		argu = argu * 180.0/PI;
-		if(argu<0.0)argu=360.0 + argu;
-		
-		// OK now we determine flood or ebb by comparing the angles
-		
-		floodAngle = (double)sFloodDir-argu;
-		floodAngle = fabs(floodAngle);
-		
-		ebbAngle = (double)sEbbDir - argu;
-		ebbAngle = fabs(ebbAngle);
-		
-		current = absoluteCurrentValue;
-		if(ebbAngle<=floodAngle)current = -current;
-	}
-	
-	return current;
-}
-
-void short2Str(short sValue, char *theStr)
-{	
-	sprintf(theStr,"%hd",sValue);
-	return;
-}
-
-
-void hr2TStr(double exHours, char *theStr)
-{	
-// input an double of hours and return a string of hour:minute
-    long      nchr,ndec;
-	short     sHour,sMin;
-	char str1[256],str2[256];;
-/**************************************************************/
-   sHour = exHours;
-   if( (sHour<0)||(sHour>24) ){
-   		ndec = 2;
-
-		sprintf(theStr,"%.2lf",exHours);
-//		nchr=val2st(exHours,ndec,theStr);
-		return;
-   }
-   
-   sMin = (exHours-sHour)*60.0;
-   
-   short2Str(sHour,str1);
-   short2Str(sMin,str2);
-   
-   strcat(str1,":");
-   if(sMin<10){
-   	strcat(str1,"0");
-   }
-   strcat(str1,str2);
-   
-   strcpy(theStr,str1);
-   return;
-}
-
-
-short CheckCurrentOffsets(CURRENTOFFSET *offset)
-{
-	short			err=0;
-	if(!offset){
-		err=32;
-		goto Error;
-	}
-	
-	
-	/* The dataAvailFlag field is a short of value 0 or 1 (0==insufficient data) */
-
-	if(!offset->MinBefFloodTime.dataAvailFlag){	/* Min Before Flood time offset	*/
-		err=32;
-		goto Error;
-	}
-
-	if(!offset->FloodTime.dataAvailFlag){			/* Flood time offset			*/
-		err=32;
-		goto Error;
-	}
-
-	if(!offset->MinBefEbbTime.dataAvailFlag){		/* Min Before Ebb time offset	*/
-		err=32;
-		goto Error;
-	}
-
-	if(!offset->EbbTime.dataAvailFlag){			/* Ebb time offset				*/
-		err=32;
-		goto Error;
-	}
-
-	if(!offset->FloodSpdRatio.dataAvailFlag){		/* Flood Speed Ratio			*/
-		err=32;
-		goto Error;
-	}
-
-	if(!offset->EbbSpdRatio.dataAvailFlag){		/* Ebb Speed Ratio				*/
-		err=32;
-		goto Error;
-	}
-
-Error:
-	return(err);
-}
-
-// ************************************************************************
-
-short slopeChange(double lastValue,double nowValue,double nextValue)
-{
-	// function checks for change in slope and returns
-	//  0 if no slope change
-	//  1 if change from negative to positive
-	// -1 if change from positive to negative
-	
-	// no times are used because it is assumed the three values are
-	// given sequentially.  lastValue is happens before nowValue which
-	// happens before nextValue ... 
-	
-	double dv0,dv1;
-	short flag;
-	
-	flag = 0;
-	
-	dv0 = nowValue - lastValue;
-	dv1 = nextValue - nowValue;
-	
-	if(dv0<0.0){
-		if(dv1>=0.0){
-			flag = 1;
-		}
-	}
-	else if(dv0>0.0){
-		if(dv1<=0.0){
-			flag = -1;
-		}
-	}
-	else{  // here we start with zero slope
-		if(dv1>0.0)flag =1;
-		if(dv1<0.0)flag = -1;
-	}
-	return flag;
-}
-
-// ************************************************************
-
-short zeroCross(double lastValue,double nowValue,double nextValue)
-{
-	// function checks for zero crossing and returns
-	//  0 if no zero crossing
-	//  1 if cross is from negative to positive
-	// -1 if cross is from positive to negative
-	
-	// no times are used because it is assumed the three values are
-	// given sequentially.  lastValue is happens before nowValue which
-	// happens before nextValue ... 
-	
-	short flag;
-	
-	flag = 0;
-
-	// check for odd case
-	if(lastValue==nextValue){
-		if(lastValue<0.0){
-			if(nowValue>0.0){
-				flag = 1;
-			}
-		}
-		if(lastValue>0.0){
-			if(nowValue<0.0){
-				flag = -1;
-			}
-		}
-		else {
-			if(nowValue>0.0) flag =1;
-			if(nowValue<0.0)flag = -1;
-		}
-	}
-	
-	// Now normal case
-	
-	if(lastValue>0.0){
-		if(nextValue<=0.0){
-			flag = -1;
-		}
-	}
-	if(lastValue<0.0){
-		if(nextValue>=0.0){
-			flag = 1;
-		}
-	}
-	return flag;
+/************************************************************/
+/*    computational code for computing tide heights         */
+/*    based on NOS tide data.                               */
+/************************************************************/
+
+
+#include "Basics.h"
+#include "TypeDefs.h"
+#include "shio.h"
+
+#ifndef pyGNOME
+#include "CROSS.H"
+#else
+#include "Replacements.h"
+#endif
+
+
+#ifdef MAC
+#ifdef MPW
+#pragma SEGMENT SHIO
+#endif
+#endif
+
+#include <iostream>
+using namespace std;
+
+
+/*---------------------------------------------*/
+short GetFloodEbbSpans(double t,
+					  EXTFLAG *TArrayPtr,
+					  short *MaxMinFlagPtr,
+					  double *CArrayPtr,
+					  short numOfMaxMins,
+					  double *previousTime,
+					  double *nextTime,
+					  double *previousValue,
+					  double *nextValue,
+					  double *previousMinusOneTime,
+					  double *nextPlusOneTime,
+					  double *previousMinusOneValue,
+					  double *nextPlusOneValue,
+					  short whatFlag)
+
+					      
+//
+// send in the time and max min array and 
+// return the times and values from max min array
+// that spans the time time t
+// if whatFlag = 0 then function returns max and mins that span t
+// if whatFlag = 1 then function returns only maxs that span t
+// 
+{
+	short i;
+	short FloodKey = 1, EbbKey = 3;
+	short onlyMaxs = 1;
+	short errorFlag;
+	short previousIndex,nextIndex;
+	short previousMinusOneIndex,nextPlusOneIndex;
+	double dh,dt;
+	
+	errorFlag = 0;
+	previousIndex = -1;
+	nextIndex = -1;
+	previousMinusOneIndex = -1;
+	nextPlusOneIndex = -1;
+
+// Here the code will do Flood and Ebbs only
+//
+  if(whatFlag==onlyMaxs){
+  
+	for (i=0;i<(numOfMaxMins);i++){
+		if( (MaxMinFlagPtr[i]==FloodKey) || (MaxMinFlagPtr[i]==EbbKey)){
+			if(TArrayPtr[i].val<=t){
+				previousIndex=i;
+			}
+			if(nextIndex==-1){
+				if(TArrayPtr[i].val>t){
+					nextIndex=i;
+					break;
+				}
+			}
+		}
+	
+	}
+	
+	if(previousIndex!=-1){
+		*previousTime = TArrayPtr[previousIndex].val;
+		*previousValue = CArrayPtr[previousIndex];
+		
+		if( (previousIndex-1)>=0){
+			previousMinusOneIndex = previousIndex-1;
+			// Check for case where we don't go through a min
+			if( (MaxMinFlagPtr[previousMinusOneIndex]==FloodKey) ||
+			    (MaxMinFlagPtr[previousMinusOneIndex]==EbbKey)) {
+			
+				*previousMinusOneTime = TArrayPtr[previousMinusOneIndex].val;
+				*previousMinusOneValue = CArrayPtr[previousMinusOneIndex];
+			}
+			
+			// Now check for case where we go through a min
+			
+			if( (previousIndex-2)>=0){
+				previousMinusOneIndex = previousIndex - 2;
+				if(previousMinusOneIndex>=0){
+					*previousMinusOneTime = TArrayPtr[previousMinusOneIndex].val;
+					*previousMinusOneValue = CArrayPtr[previousMinusOneIndex];
+				}
+			}
+		}
+		// OK we are at endpoint so we need to extrapolate
+		if(previousMinusOneIndex == -1){
+			// OK we use the next one and get the slope to extrapolate
+			
+			// if nextIndex is -1 then we are dead ... no maxs at all
+			if(nextIndex==-1)return 39;
+			
+			dt = TArrayPtr[nextIndex].val - *previousTime;
+			dh = CArrayPtr[previousIndex] - *previousValue;
+			
+			*previousMinusOneTime = *previousTime - dt;
+			*previousMinusOneValue = *previousValue - dt;
+		}
+		
+	}
+	else{
+		if( (MaxMinFlagPtr[numOfMaxMins]==FloodKey) ||
+		(MaxMinFlagPtr[numOfMaxMins]==EbbKey)){
+			*previousTime = TArrayPtr[numOfMaxMins].val;
+			*previousValue = CArrayPtr[numOfMaxMins];
+			
+			dt = TArrayPtr[0].val-TArrayPtr[numOfMaxMins].val;
+			dh = fabs( CArrayPtr[0]-CArrayPtr[numOfMaxMins]);
+			
+			*previousMinusOneTime = *previousTime - 2.0*dt;
+			*previousMinusOneValue = *previousValue - 2.0*dh;
+		}
+		else{
+			dt = TArrayPtr[1].val-TArrayPtr[0].val;
+			dh = fabs( CArrayPtr[1]-CArrayPtr[0]);
+			if( (MaxMinFlagPtr[0]==FloodKey) ||
+				(MaxMinFlagPtr[0]==EbbKey) ) {
+					dt = dt;
+					dh = dh;
+			}
+			*previousTime = TArrayPtr[numOfMaxMins].val - dt;
+			*previousMinusOneTime = TArrayPtr[0].val - dt * 3.0;
+			if(MaxMinFlagPtr[0]==FloodKey){
+				dh = - dh;
+			}
+			*previousValue = CArrayPtr[numOfMaxMins] + dh;
+			*previousMinusOneValue = CArrayPtr[0];
+		}
+	}
+	
+	if(nextIndex!=-1){
+		*nextTime = TArrayPtr[nextIndex].val;
+		*nextValue = CArrayPtr[nextIndex];
+		
+		if( (nextIndex+1) < numOfMaxMins ){
+			nextPlusOneIndex = nextIndex+1;
+			*nextPlusOneTime = TArrayPtr[nextPlusOneIndex].val;
+			*nextPlusOneValue = CArrayPtr[nextPlusOneIndex];
+		}
+		
+		else {
+			nextPlusOneIndex = numOfMaxMins+1;
+			*nextPlusOneTime = TArrayPtr[nextPlusOneIndex].val;
+			*nextPlusOneValue = CArrayPtr[nextPlusOneIndex];
+		}
+		
+	}
+	else {
+		*nextTime = TArrayPtr[numOfMaxMins+1].val;
+		*nextValue = CArrayPtr[numOfMaxMins+1];
+
+		dt = TArrayPtr[numOfMaxMins-1].val-TArrayPtr[numOfMaxMins+1].val;
+		dh =  CArrayPtr[numOfMaxMins-1]-CArrayPtr[numOfMaxMins+1];
+			
+		*nextPlusOneTime = *nextTime + 2.0*dt;
+		*nextPlusOneValue = *nextValue - 2.0*dh;
+			
+	}
+	
+  }
+  // *** end of code to do only max floods and max ebbs
+  
+  // Now do all max and min values
+  
+  else {
+	for (i=0;i<(numOfMaxMins);i++){
+			if(TArrayPtr[i].val<=t){
+				previousIndex=i;
+			}
+		if(nextIndex==-1){
+				if(TArrayPtr[i].val>t){
+					nextIndex=i;
+					break;
+				}
+		}
+	
+	}
+	if(previousIndex!=-1){
+		*previousTime = TArrayPtr[previousIndex].val;
+		*previousValue = CArrayPtr[previousIndex];
+		
+		if( (previousIndex-1)>=0) {
+			previousMinusOneIndex = previousIndex-1;
+			*previousMinusOneTime = TArrayPtr[previousMinusOneIndex].val;
+			*previousMinusOneValue = CArrayPtr[previousMinusOneIndex];
+		}
+		else {
+			previousMinusOneIndex = numOfMaxMins;
+			*previousMinusOneTime = TArrayPtr[previousMinusOneIndex].val;
+			*previousMinusOneValue = CArrayPtr[previousMinusOneIndex];
+		}
+	}
+	else{
+		*previousTime = TArrayPtr[numOfMaxMins].val;
+		*previousValue = CArrayPtr[numOfMaxMins];
+		
+		dt = TArrayPtr[0].val - TArrayPtr[numOfMaxMins].val;
+		dh = CArrayPtr[0] - CArrayPtr[numOfMaxMins];
+		
+		*previousMinusOneTime = *previousTime - dt;
+		*previousMinusOneValue = *previousValue - dh;
+	}
+
+	if(nextIndex!=-1){
+		*nextTime = TArrayPtr[nextIndex].val;
+		*nextValue = CArrayPtr[nextIndex];
+		
+		if( (nextIndex+1)<numOfMaxMins) {
+			nextPlusOneIndex = nextIndex+1;
+			*nextPlusOneTime = TArrayPtr[nextPlusOneIndex].val;
+			*nextPlusOneValue = CArrayPtr[nextPlusOneIndex];
+		}
+		else {
+			nextPlusOneIndex = numOfMaxMins+1;
+			*nextPlusOneTime = TArrayPtr[nextPlusOneIndex].val;
+			*nextPlusOneValue = CArrayPtr[nextPlusOneIndex];
+		}
+	}
+	else {
+		*nextTime = TArrayPtr[numOfMaxMins+1].val;
+		*nextValue = CArrayPtr[numOfMaxMins+1];
+				
+		dt = TArrayPtr[numOfMaxMins+1].val - TArrayPtr[numOfMaxMins-1].val;
+		dh = CArrayPtr[numOfMaxMins+1] - CArrayPtr[numOfMaxMins-1];
+		
+		*nextPlusOneTime = *nextTime + dt;
+		*nextPlusOneValue = *nextValue + dh;
+	}
+	
+  }
+  
+  if(t<*previousTime)errorFlag = 38;
+  if(t>*nextTime)errorFlag = 38;
+  
+  return errorFlag;
+
+}
+
+/*---------------------------------------------*/
+void GetMajorMinorAxis(CONSTITUENT *constituent,
+                                    short *majorAxis,
+									short *minorAxis)
+
+// function to estimate major and minor axis from flood, ebb direction data
+
+{	
+
+	short flood,ebb;
+	
+	//flood = constituent->DatumControls.FDir;
+	//ebb = constituent->DatumControls.EDir;
+	
+	flood = constituent[0].DatumControls.FDir;			// more explicit
+	ebb = constituent[0].DatumControls.EDir;			// more explicit
+
+	// we will use flood direction as major axis
+	// then rotate 90 degrees, counterclockwise for minor axis
+	
+	*majorAxis = flood;
+	*minorAxis = flood+90;
+	
+	if(*minorAxis>=360) *minorAxis = *minorAxis-360;
+	
+	// note the direction is consistent with the data
+	// to the north is 0 degrees and to the east is 90 degrees
+	
+	return;
+}
+
+short GetRefCurrent(CONSTITUENT *constituent,	// Amplitude-phase array structs
+					double* XODE, double* VPU, 		// Year correction
+					short numOfConstituents,		// number of frequencies
+					double beginHour,				// beginning hr from start of year
+					double endHour,					// ending hr from start of year
+					double timestep,				// time step in minutes
+					COMPCURRENTS *answers)			// Height-time struc with answers
+// Function to compute reference curve at caller specified delta t and 
+// also return highs and lows correct to the minute
+
+// OK here is the algorythm, we step along computing heights at delta t intervals
+// As we go along we keep track of the slope between the last three points.
+// If the slope changes, we have a local min or max.  We back up and compute
+// heights to the minute between the last 3 points.  If the slope change was
+// from positive to negative, we look for the highest value in our minute
+// interval and that gets stored as our high tide.  If the slope change was
+// from negative to positive, we look for the lowest value in our minute
+// array and that gets stored as our low tide.
+
+{
+	double	theCurrent=0.0,oldCurrent=0.0,uVelocity=0.0,vVelocity=0.0;
+	double	theTime=0.0,slope1=0.0,slope2=0.0,t0=0.0,t1=0.0,t2=0.0;
+	double	MaxMinTime=0.0,MaxMinCurrent=0.0;
+	double	theFlood=0.0,theEbb=0.0,theMinBFTime=0.0,theMinBETime=0.0,theMin=0.0;
+	double	theEbbTime=0.0,theFloodTime=0.0;
+	double	zeroTime=0.0,lastTime=0.0;
+	double	refCur=0.0,vMajor=0.0,vMinor=0.0;
+	double	twoCurrentsAgo=0.0,lastCurrent=0.0;
+	double	zeroValue=0.0,lastValue=0.0;
+	double	*AMPAPtr=nil,*epochPtr=nil;
+	double	*CHdl=0,*MaxMinHdl=0,*uVelHdl=0,*vVelHdl=0;
+	EXTFLAG	*THdl=0,*MaxMinTHdl=0;
+	long	maxPeaks=0,NumOfSteps=0,pcnt=0;
+	short	*tHdl=0,findFlag=0,direcKey=0,zeroFlag=0,lastFlag=0;
+	long	i=0,j=0,MaxMinCount=0,errorFlag=0,actualNoOfConst=0;
+	short	CFlag=0,rotFlag=0,L2Flag=0;
+	Boolean	stop=false;
+	
+	long maxMinHdlNumElements; //JLM
+
+
+	// OK begin by figuring out how many time steps we gotta do
+	NumOfSteps = (long)( ((endHour-beginHour)*60.0) / timestep );
+	
+	// Add two incase timestep not even into hour
+	// and because we start at begin time
+	NumOfSteps += 2; 
+	
+	// compute amplitude and phase arrays corrected for year
+	
+	try
+	{
+		AMPAPtr = new double[numOfConstituents];
+		epochPtr = new double[numOfConstituents];
+		
+		// davew: Andy used NewPtrClear & NewHandleClear and it looks like he relied
+		// on it, in at least some cases, to initialize his arrays
+		// in this case we don't have to init, they get set below
+	}
+	catch (...)
+	{
+		errorFlag=9;
+		goto Error;
+	}
+
+	/*AMPAPtr = (double *)NewPtrClear( numOfConstituents*sizeof(double) ); errorFlag=(short)MemError();
+	if( errorFlag != 0 ){
+		errorFlag=9;
+		goto Error;
+	}
+	AMPAPtr = (double *)calloc(numOfConstituents,sizeof(double));
+	if (AMPAPtr==NULL) {errorFlag=9; goto Error;}
+	
+	epochPtr = (double *)NewPtrClear( numOfConstituents*sizeof(double) ); errorFlag=(short)MemError();
+	if( errorFlag != 0 ){
+		errorFlag=10;
+		goto Error;
+	}
+	epochPtr = (double *)calloc(numOfConstituents,sizeof(double));
+	if (epochPtr==NULL) {errorFlag=10; goto Error;}*/
+
+	errorFlag=GetControlFlags(constituent,&L2Flag,&CFlag,&rotFlag);     
+	
+	actualNoOfConst = numOfConstituents;
+	if( (rotFlag==1)||(rotFlag==2)){
+		actualNoOfConst = numOfConstituents/2;
+	}
+
+	// OK now check if we gotta do L2 correction
+	// as far as I know, only Carquinez Strait needs
+	// the correction
+ 
+	if(L2Flag==1){
+		if(constituent[31].H !=0.0){
+			XODE[32] = XODE[0] * XODE[2];
+			VPU[32] = 2.0 * VPU[0] - VPU[2];
+			//((*YHdl)[32]).XODE = ((*YHdl)[0]).XODE * ((*YHdl)[2]).XODE;
+			//((*YHdl)[32]).VPU = 2.0 * ((*YHdl)[0]).VPU - ((*YHdl)[2]).VPU;
+		//	((*YHdl)[31]).XODE = 0.0;
+		}
+	}
+ 
+
+
+	for (i=0; i<numOfConstituents; i++){
+		if(i<(actualNoOfConst) ){
+			j=i;
+		}
+		else{
+			j=i-actualNoOfConst;
+		}
+		
+#ifdef pyGNOME
+		AMPAPtr[i] = constituent[i].H ;// AH 03/21/2012 * XODE[j];
+		epochPtr[i] = - constituent[i].kPrime;	// TODO: Until we get YearData
+#else
+	 	AMPAPtr[i] = constituent[i].H * XODE[j];
+		epochPtr[i] = VPU[j] - constituent[i].kPrime;
+#endif
+	}
+	
+	// OK now time step and compute currents for reference
+	
+	// Begin by allocating space for solution arrays
+	
+	// This one is the current array
+	/*CHdl = (double **)NewHandleClear( NumOfSteps*sizeof(double) ); errorFlag=(short)MemError();
+	if( errorFlag != 0 ){
+		errorFlag=11;
+		goto Error;
+	}
+	
+	// This one is the time array
+	THdl = (EXTFLAG **)NewHandleClear( NumOfSteps*sizeof(EXTFLAG) ); errorFlag=(short)MemError();
+	if( errorFlag != 0 ){
+		errorFlag=12;
+		goto Error;
+	}*/
+		
+	// OK we will allow for 4 highs and lows per day plus one extra set
+	// JLM,  allow for 6 highs and lows per day plus one extra set
+	
+	maxPeaks = ( (endHour - beginHour)/24.0 )*12.0  + 12;
+	
+	// This one is the array for max and min current values
+	maxMinHdlNumElements = maxPeaks+2;
+	/*MaxMinHdl = (double **)NewHandleClear( maxMinHdlNumElements*sizeof(double) ); errorFlag=(short)MemError();
+	if( errorFlag != 0 ){
+		errorFlag=13;
+		goto Error;
+	}
+
+	// This one is the array for max and min current times
+	// Note we store two extra values for the time before the
+	// the first and the time after the last
+	MaxMinTHdl = (EXTFLAG **)NewHandleClear( maxMinHdlNumElements*sizeof(EXTFLAG) ); errorFlag=(short)MemError();
+	if( errorFlag != 0 ){
+		errorFlag=14;
+		goto Error;
+	}
+	
+	// This one is the array for max min labels
+	tHdl = (short **)NewHandleClear( maxMinHdlNumElements*sizeof(short) ); errorFlag=(short)MemError();
+	if( errorFlag != 0 ){
+		errorFlag=15;
+		goto Error;
+	}*/
+
+
+	try
+	{
+		// This one is the current array - MKH ERROR
+		CHdl = new double[NumOfSteps];
+		
+		// This one is the time array
+		THdl = new EXTFLAG[NumOfSteps];
+		
+		// This one is the array for max and min current values
+		MaxMinHdl = new double[maxMinHdlNumElements];
+		
+		// This one is the array for max and min current times
+		// Note we store two extra values for the time before the
+		// the first and the time after the last
+		MaxMinTHdl = new EXTFLAG[maxMinHdlNumElements];
+
+		// This one is the array for max min labels
+		tHdl = new short[maxMinHdlNumElements];
+
+		// allocate space for u and v velocity components if
+		// tidal currents are rotary
+		
+		// davew 2/9/4: we use these even if the station is not rotary,
+		// so I'm not sure why there weren't always just allocated
+		// I'm going to allocate them all the time
+		
+		//if( (rotFlag==1) || (rotFlag==2) )
+		//{
+			uVelHdl = new double[NumOfSteps];
+			vVelHdl = new double[NumOfSteps];
+			
+		//	for (i = 0; i < NumOfSteps; i++)
+		//	{
+		//		uVelHdl[i] = 0.0;
+		//		vVelHdl[i] = 0.0;
+		//	}
+		//}
+		
+		// davew: Andy used NewPtrClear & NewHandleClear and it looks like he relied
+		// on it, in at least some cases, to initialize his arrays
+		
+		// in this case it looks complicated below, so I'm gonna init the arrays
+		
+		for (i = 0; i < NumOfSteps; i++)
+		{
+			CHdl[i] = 0.0;
+			
+			THdl[i].val = 0.0;
+			THdl[i].flag = 0;
+			THdl[i].xtra = 0;
+			
+			uVelHdl[i] = 0.0;
+			vVelHdl[i] = 0.0;
+		}
+		
+		for (i = 0; i < maxPeaks; i++)
+		{
+			MaxMinHdl[i] = 0.0;
+			tHdl[i] = 0;
+			
+			MaxMinTHdl[i].val = 0.0;
+			MaxMinTHdl[i].flag = 0;
+			MaxMinTHdl[i].xtra = 0;
+		}
+	}
+	catch (...)
+	{
+		errorFlag=11;
+		goto Error;
+	}
+
+
+	theTime = beginHour;
+	oldCurrent = 0;
+	t0 = theTime;
+	t1 = theTime;
+	t2 = theTime;
+	slope1 = 1.0;
+	slope2 = 1.0;
+	MaxMinCount = 0;
+	theCurrent = 0.0;
+	
+	// OK here is the plan
+	// We step through and compute the currents
+	// As we go along, we look for sign changes in the value
+	// which would indicate a min value and we look for sign
+	// changes in the slope which would indicate a max value
+
+	// Get reference cur
+	refCur = GetDatum(constituent);
+		
+	findFlag = 0;
+	stop=false;
+	for (i= 0; i<NumOfSteps; i++){
+
+		/////pcnt = ((i+1)*100)/NumOfSteps;
+		/////stop=ShowProgress(pcnt,"Computing tidal currents…");
+		/////if(stop==true){
+		/////	errorFlag=kInterrupt;
+		/////	goto Error;
+		/////}
+
+ 
+		// OK we gotta check RotFlag to see if we gotta compute rotated
+		// currents
+		if( (rotFlag==1) || (rotFlag==2) ) {
+			if(i==0){
+				twoCurrentsAgo=999.0;
+				lastCurrent=999.0;
+			}
+			else {
+				twoCurrentsAgo = lastCurrent;
+				lastCurrent = theCurrent;
+			}
+			
+ 			theCurrent = RStatCurrentRot(theTime,AMPAPtr,epochPtr,
+ 		            	 numOfConstituents,constituent,twoCurrentsAgo,lastCurrent,
+ 						 &uVelocity,&vVelocity,&vMajor,&vMinor,&direcKey);
+		
+			if(direcKey==33){
+				errorFlag = direcKey;
+				goto Error;
+			}
+			
+ 			if(direcKey==0) THdl[i].flag = 1;  // don't plot the sucker
+		}
+		else {
+ 			theCurrent = RStatCurrent(theTime,AMPAPtr,epochPtr,
+ 		            	 refCur,numOfConstituents,CFlag);
+		}
+  		THdl[i].val = theTime;
+ 		CHdl[i] = theCurrent;
+
+ 		if( (rotFlag==1) || (rotFlag==2) ){
+ 			uVelHdl[i]=uVelocity;
+ 			vVelHdl[i]=vVelocity;
+ 		}
+		
+		
+		// track the slope
+Retry:		
+		
+		if(i>0){
+
+			if(i==1){
+				slope1 = theCurrent - oldCurrent;
+				slope2 = slope1;
+				t1 = theTime;
+				t2 = theTime;
+			}
+			else if(i==2){
+				slope2 = theCurrent - oldCurrent;
+				t2 = theTime;
+			}
+			else {
+				slope1 = slope2;
+				slope2 = theCurrent - oldCurrent;
+				t0 = t1;
+				t1 = t2;
+				t2 = theTime;
+			}
+		
+			// OK let's see the deal with max currents
+			
+			// By the time we get here, we have solved for
+			// at least 2 points.  The first time is in t0,
+			// the second time is in t1, and the third time,
+			// if we have one is in t2
+			
+			// special case ... never happen
+			if(slope1==0){
+				// We we got zero slope, split the difference
+				// in time and compute height at that time
+				MaxMinTime = (t0 + t1)/2.0;
+				// OK now compute height at MaxMinTime and check
+				// to see if it is a high or a low
+				MaxMinCurrent = RStatCurrentRot(theTime,AMPAPtr,epochPtr,
+		            	 		numOfConstituents,constituent,999.0,999.0,
+								&uVelocity,&vVelocity,&vMajor,&vMinor,&direcKey);
+								
+				if(direcKey==33){
+					errorFlag = direcKey;
+					goto Error;
+				}
+				
+				if(MaxMinCount >= maxMinHdlNumElements) { errorFlag = 41;goto Error;}
+				if(MaxMinCurrent<oldCurrent){
+					// max ebb
+					tHdl[MaxMinCount]  = 3;
+				}
+				if(MaxMinCurrent>oldCurrent){
+					// max flood
+					tHdl[MaxMinCount] = 1;
+				}
+				else {
+					errorFlag=16;
+					goto Error;
+				}
+				MaxMinHdl[MaxMinCount] = MaxMinCurrent;
+				MaxMinTHdl[MaxMinCount].val = MaxMinTime;
+				MaxMinCount = MaxMinCount + 1;
+			}
+			
+			// special case ... never happen
+			else if(slope2==0){
+				// here we don't do anything, we just move on
+				// the computation will take place when we get to
+				// next step and slope1 become slope2
+			}
+			
+			// OK for these normal cases, here is what we do
+			// We recompute with a 1 minute time step and 
+			// take the max or min value .. 
+			
+			// max ebb case
+			else if( (slope1<0) && (slope2>0) ){
+				if( (rotFlag==1) || (rotFlag==2) ){
+					errorFlag = FindFloodEbbRot(t0,theTime,3,AMPAPtr,epochPtr,numOfConstituents,
+							&theEbb,&theEbbTime,constituent,twoCurrentsAgo,lastCurrent);
+				}
+				else {
+					errorFlag = FindFloodEbb(t0,theTime,3,AMPAPtr,epochPtr,numOfConstituents,
+							&theEbb,&theEbbTime,refCur,CFlag);
+				}
+				if(errorFlag!=0){
+					if( (i==1) && (findFlag==0) ){
+						CHdl[0] = -CHdl[0];
+						lastCurrent = -lastCurrent;
+						oldCurrent = -oldCurrent;
+						findFlag = 1;
+						errorFlag = 0;
+						goto Retry;
+					}
+					goto Error;
+				}
+				if(MaxMinCount >= maxMinHdlNumElements) { errorFlag = 41;goto Error;}
+				MaxMinHdl[MaxMinCount] = theEbb;
+				MaxMinTHdl[MaxMinCount].val = theEbbTime;
+				tHdl[MaxMinCount] = 3;
+				MaxMinCount = MaxMinCount + 1;
+			}
+			// max flood case
+			else if( (slope1>0) && (slope2<0) ) {
+				if( (rotFlag==1) || (rotFlag==2) ){
+					errorFlag = FindFloodEbbRot(t0,theTime,1,AMPAPtr,epochPtr,numOfConstituents,
+							&theFlood,&theFloodTime,constituent,twoCurrentsAgo,lastCurrent);
+				}
+				else {
+					errorFlag = FindFloodEbb(t0,theTime,1,AMPAPtr,epochPtr,numOfConstituents,
+							&theFlood,&theFloodTime,refCur,CFlag);
+				}
+				if(errorFlag!=0){
+					if( (i==1) && (findFlag==0) ){
+						CHdl[0] = -CHdl[0];
+						lastCurrent = -lastCurrent;
+						oldCurrent = -oldCurrent;
+						findFlag = 1;
+						errorFlag = 0;
+						goto Retry;
+					}
+					goto Error;
+				}
+				if(MaxMinCount >= maxMinHdlNumElements) { errorFlag = 41;goto Error;}
+				MaxMinHdl[MaxMinCount] = theFlood;
+				MaxMinTHdl[MaxMinCount].val = theFloodTime;
+				tHdl[MaxMinCount] = 1;
+				MaxMinCount = MaxMinCount + 1;
+			}
+			
+			// OK now look for min values by checking for zero crossings
+	
+			// min before flood case
+			if( (theCurrent>0) && (oldCurrent<0) ){
+				if( (rotFlag==1) || (rotFlag==2) ){
+					errorFlag = FindFloodEbbRot(t0,theTime,0,AMPAPtr,epochPtr,numOfConstituents,
+							&theMin,&theMinBFTime,constituent,twoCurrentsAgo,lastCurrent);
+				}
+				else {
+					errorFlag = FindFloodEbb(t0,theTime,0,AMPAPtr,epochPtr,numOfConstituents,
+							&theMin,&theMinBFTime,refCur,CFlag);
+				}
+				if(errorFlag!=0){
+					if( (i==1) && (findFlag==0) ){
+						CHdl[0] = -CHdl[0];
+						lastCurrent = -lastCurrent;
+						oldCurrent = -oldCurrent;
+						findFlag = 1;
+						errorFlag = 0;
+						goto Retry;
+					}
+					goto Error;
+				}
+				if(MaxMinCount >= maxMinHdlNumElements) { errorFlag = 41;goto Error;}
+				MaxMinHdl[MaxMinCount] = 0.0;
+				if( (rotFlag==1) || (rotFlag==2) ){
+					MaxMinHdl[MaxMinCount] = theMin;
+				}
+				MaxMinTHdl[MaxMinCount].val = theMinBFTime;
+				tHdl[MaxMinCount] = 0;
+				MaxMinCount = MaxMinCount + 1;
+			}
+	
+			// min before ebb case
+			else if( (theCurrent<0) && (oldCurrent>0) ){
+				if( (rotFlag==1) || (rotFlag==2) ){
+					errorFlag = FindFloodEbbRot(t0,theTime,2,AMPAPtr,epochPtr,numOfConstituents,
+							&theMin,&theMinBETime,constituent,twoCurrentsAgo,lastCurrent);
+				}
+				else {
+					errorFlag = FindFloodEbb(t0,theTime,2,AMPAPtr,epochPtr,numOfConstituents,
+							&theMin,&theMinBETime,refCur,CFlag);
+				}
+				if(errorFlag!=0){
+					if( (i==1) && (findFlag==0) ){
+						CHdl[0] = -CHdl[0];
+						lastCurrent = -lastCurrent;
+						oldCurrent = -oldCurrent;
+						findFlag = 1;
+						errorFlag = 0;
+						goto Retry;
+					}
+					goto Error;
+				}
+				if(MaxMinCount >= maxMinHdlNumElements) { errorFlag = 41;goto Error;}
+				MaxMinHdl[MaxMinCount] = 0.0;
+				if( (rotFlag==1) || (rotFlag==2) ){
+					MaxMinHdl[MaxMinCount] = theMin;
+				}
+				MaxMinTHdl[MaxMinCount].val = theMinBETime;
+				tHdl[MaxMinCount] = 2;
+				MaxMinCount = MaxMinCount + 1;
+			}
+	
+			else if(oldCurrent==0){
+				if(MaxMinCount >= maxMinHdlNumElements) { errorFlag = 41;goto Error;}
+				MaxMinHdl[MaxMinCount] = 0.0;
+				MaxMinTHdl[MaxMinCount].val = t1;
+				tHdl[MaxMinCount] = 0;
+				if(theCurrent<0)tHdl[MaxMinCount] = 1;
+				MaxMinCount = MaxMinCount + 1;
+			}
+		}
+		oldCurrent = theCurrent;
+//		theTime = ( theTime + (timestep/60.0) );
+		theTime = beginHour + ( ( ((double)(i+1)) * timestep ) / 60.0 );
+	}
+#ifndef pyGNOME
+	SetWatchCursor();
+#endif
+	// we are not going to check for a max ebb or flood that hits the 
+	// zero axis exactly ... never happen right?
+	
+	
+	// OK before we leave, let's check the plotflag array if the
+	// station is rotary, and major-minor axis.  On these stations
+	// we aren't given the major - minor axis direction so we don't always
+	// pick up the transition between flood and ebb
+	
+
+	if( (rotFlag==2) || (rotFlag==1) ){  // rotary with major - minor axis
+	
+		// OK run through the flag array and make sure that
+		// the no plot flag come in pairs.  If not we will
+		// extend the no plot flag to include the transition from
+		// ebb to flood or flood to ebb.
+		
+		   errorFlag = FixMajMinFlags(THdl,CHdl,NumOfSteps,MaxMinHdl,MaxMinTHdl,MaxMinCount);
+	}
+	
+done:
+	// ******* OK ALL DONE
+	// set the answers into the solution structure and return
+	
+	answers->nPts				= NumOfSteps;
+	answers->time				= THdl;
+	answers->speed			= CHdl;
+	answers->u				= uVelHdl;
+	answers->v				= vVelHdl;
+
+	// davew 4/1/3: there appers to be a crashing bug because the following arrays are not initializes 
+	// and then get deleted in OffsetUV()
+	answers->uMinor = 0;
+	answers->vMajor = 0;
+	answers->speedKey = 0;		// go ahead and init this field
+
+	answers->numEbbFloods		= MaxMinCount;
+	answers->EbbFloodSpeeds	= MaxMinHdl;
+	answers->EbbFloodTimes	= MaxMinTHdl;
+	answers->EbbFlood			= tHdl;
+
+	// Get extra high and low times for interpolation
+	
+	if( (rotFlag==1) || (rotFlag==2) ) {
+		errorFlag = FindExtraFERot(AMPAPtr,epochPtr,numOfConstituents,
+					answers,&zeroTime,&zeroValue,&zeroFlag,
+					&lastTime,&lastValue,&lastFlag,
+					constituent);  
+	}
+	else {
+		errorFlag = FindExtraFE(AMPAPtr,epochPtr,numOfConstituents,answers,
+	 							&zeroTime,&zeroValue,&zeroFlag,
+								&lastTime,&lastValue,&lastFlag,
+								refCur,CFlag);
+	}
+	
+	if(errorFlag!=0){
+		goto Error;
+	}
+	
+	
+	// OK store the values into the last two slots of the time array for highs and lows
+	
+	if(MaxMinCount >= maxMinHdlNumElements-1) { errorFlag = 41;goto Error;}
+	MaxMinTHdl[MaxMinCount].val=zeroTime;
+	MaxMinTHdl[MaxMinCount+1].val=lastTime;
+	MaxMinHdl[MaxMinCount]=zeroValue;
+	MaxMinHdl[MaxMinCount+1]=lastValue;
+	tHdl[MaxMinCount]=zeroFlag;
+	tHdl[MaxMinCount+1]=lastFlag;
+
+Error:
+	/////DisposeProgressBox();
+	if(errorFlag){
+		if(CHdl) delete [] CHdl;
+		if(THdl) delete [] THdl;
+		if(MaxMinHdl) delete [] MaxMinHdl;
+		if(MaxMinTHdl) delete [] MaxMinTHdl;
+		if(uVelHdl) delete [] uVelHdl;
+		if(vVelHdl) delete [] vVelHdl;
+		if(tHdl) delete [] tHdl;
+		
+		answers->nPts			= 0;
+		answers->time			= 0;
+		answers->speed			= 0;
+		answers->u				= 0;
+		answers->v				= 0;
+		answers->uMinor = 0;
+		answers->vMajor = 0;
+		answers->speedKey = 0;
+		answers->numEbbFloods	= 0;
+		answers->EbbFloodSpeeds	= 0;
+		answers->EbbFloodTimes	= 0;
+		answers->EbbFlood		= 0;
+
+		/*if(CHdl)		DisposeHandle((Handle)CHdl);
+		if(THdl)		DisposeHandle((Handle)THdl);
+		if(MaxMinHdl)	DisposeHandle((Handle)MaxMinHdl);
+		if(MaxMinTHdl)	DisposeHandle((Handle)MaxMinTHdl);
+		if(uVelHdl)		DisposeHandle((Handle)uVelHdl);
+		if(vVelHdl)		DisposeHandle((Handle)vVelHdl);
+		if(tHdl)		DisposeHandle((Handle)tHdl);*/
+	}
+	//if(AMPAPtr)		DisposePtr((Ptr)AMPAPtr);
+	//if(epochPtr)	DisposePtr((Ptr)epochPtr);
+	//if(AMPAPtr) {free(AMPAPtr); AMPAPtr = NULL;}
+	//if(epochPtr) {free(epochPtr); epochPtr = NULL;}
+	if (AMPAPtr) delete [] AMPAPtr;
+	if (epochPtr) delete [] epochPtr;
+	
+	return(errorFlag);
+}
+
+// ***********************************************************
+
+
+
+/*****************************************************************
+
+double geRotAngle(short xAngle)
+{
+//
+// Given xAngle in degrees from north, rotating counterclockwise
+// (this is what everyone uses), function returns an angle
+// between the x-axis in a east-west, north-south coordinate
+// system and the angle sent in. The returned angle is 0
+// if we point east, plus 90 if point to north.
+//
+	double theAngle;
+	short sign;
+	
+	// OK begin by checking for wierd stuff
+	// make sure all angles are positive and
+	// between 0 and 360
+	
+	sign = 1;
+	if(xAngle<0){
+		xAngle=-xAngle;
+		sign = -1;
+	}
+	if(xAngle>360){
+		xAngle = mod(xAngle,360);
+	}
+	if(sign==-1){
+		xAngle = 360 - xAngle;
+	}
+	
+	if(xAngle<=90){
+		theAngle = 90 - xAngle;
+	}
+	else if(xAngle<=180){
+		theAngle = 360 - (xAngle-90);
+	}
+	else if(xAngle<=270){
+		theAngle = 270 - (xAngle-180);
+	}
+	else if(xAngle<=360){
+		theAngle = 180 - (xAngle-270);
+	}
+	return theAngle;
+}
+
+
+********************************************************************/
+
+
+
+
+// **************************************
+
+short GetSlackRatio(double t,
+					short flag,
+				    EXTFLAG *EbbFloodTimesPtr,
+					short *EbbFloodArrayPtr,
+				    short NoOfMaxMins,
+				    double FloodRatio,
+				    double EbbRatio,
+					double *newRatio)
+				
+	// Function to compute slack ratio 
+	// The ratios are interpolated between the
+	// last flood and ebb.  If point falls in
+	// first segment or last segment, we extroplate
+	// according to distance between first or last
+	// flood and ebb.
+{
+
+//#ifdef usethiscode	// DaveW dropped this conditional
+
+	short errorFlag;
+	long i,j,k;
+	double t0,t1,dt,w0,w1,v0,v1,slackTime;
+	short EbbToMinBFlood = 0, MinBFloodToFlood = 1;
+	short FloodToMinBEbb=2, MinBEbbToEbb=3;
+	//short MaxFlood=1,MaxEbb=3,MinBFlood=0,MinBEbb=2;
+	short maxIndex[151],keyIndex[151],firstMax,lastMax,numOfMax;
+	short firstMaxKey;
+	short minBefore,minAfter;
+	
+	// Begin by finding indecies to max flood and ebbs
+	// we don't need the mins before
+	
+	errorFlag = 0;
+	
+	j=0;
+	minBefore = -1;
+	minAfter = -1;
+	for(i=0;i<NoOfMaxMins;i++){
+		
+		if( EbbFloodArrayPtr[i]==MaxFlood){
+			maxIndex[j]=i;
+			keyIndex[j]=MaxFlood;
+			j=j+1;
+		}
+		else if(EbbFloodArrayPtr[i]==MaxEbb){
+			maxIndex[j]=i;
+			keyIndex[j]=MaxEbb;
+			j=j+1;
+		}
+		else {
+			if(minBefore==-1){
+				if(t>EbbFloodTimesPtr[i].val){
+					minBefore = i;
+				}
+			}
+			if(minAfter==-1){
+				if(t<EbbFloodTimesPtr[i].val){
+					minAfter = i;
+				}
+			}
+		}
+		if(j==150)break;
+	}
+	
+	firstMax = maxIndex[0];
+	numOfMax = j-1;
+	lastMax = maxIndex[numOfMax];
+	
+	// OK now we gotta find out which min we are
+	// getting ratio for and what it's time is
+	// for.  We will use the flag for this
+	
+	if(flag==EbbToMinBFlood){
+		// Then we need to get next min and it's time
+		if(minAfter>-1){
+			slackTime = EbbFloodTimesPtr[minAfter].val;
+		}
+		else {
+			slackTime = EbbFloodTimesPtr[NoOfMaxMins+1].val;
+		}
+	}
+	else if(flag==MinBFloodToFlood){
+		// Then we need to get next min and it's time
+		if(minBefore>-1){
+			slackTime = EbbFloodTimesPtr[minBefore].val;
+		}
+		else {
+			slackTime = EbbFloodTimesPtr[NoOfMaxMins].val;
+		}
+	}
+	else if(flag==FloodToMinBEbb){
+		// Then we need to get next min and it's time
+		if(minAfter>-1){
+			slackTime = EbbFloodTimesPtr[minAfter].val;
+		}
+		else {
+			slackTime = EbbFloodTimesPtr[NoOfMaxMins+1].val;
+		}
+	}
+	else if(flag==MinBEbbToEbb){
+		// Then we need to get next min and it's time
+		if(minBefore>-1){
+			slackTime = EbbFloodTimesPtr[minBefore].val;
+		}
+		else {
+			slackTime = EbbFloodTimesPtr[NoOfMaxMins].val;
+		}
+	}
+	
+	
+	// OK check to see where we are in the
+	// high low array
+	
+	// less than first max
+	if(t<EbbFloodTimesPtr[firstMax].val){
+		
+		// OK we need a way to interpolate if we are in the first
+		// segment.  First check if first max, min is a max or a min
+		// if it is a min, then we got max already stored so use it
+		
+		if(EbbFloodArrayPtr[0]==MinBeforeFlood){
+			// This means we already have computed previous
+			// max ebb time so grab the sucker and run
+			t0 = EbbFloodTimesPtr[NoOfMaxMins].val;
+			firstMaxKey = MaxEbb;
+		}
+		else if(EbbFloodArrayPtr[0]==MinBeforeEbb){
+			// This means we already have computed previous
+			// max flood time so grab the sucker and run
+			t0 = EbbFloodTimesPtr[NoOfMaxMins].val;
+			firstMaxKey = MaxFlood;
+		}
+		
+		// if we get here, we gotta guess at dt, the time
+		// difference between a max ebb and max flood for the
+		// first interval.  Too much hassle to go back and
+		// actually compute a previous max so we go ahead and
+		// use the first actual dt between the first max ebb
+		// and flood.  
+		else if(EbbFloodArrayPtr[0]==MaxFlood){
+			j = maxIndex[1];
+			dt =EbbFloodTimesPtr[j].val - EbbFloodTimesPtr[firstMax].val;
+			t0 = EbbFloodTimesPtr[firstMax].val - dt;
+			if(t0>slackTime){
+				// here we got a problem
+				// the time spacing between ebb and floods
+				// vary a lot ... give up
+				// pick half way between flood and ebb
+				dt = EbbFloodTimesPtr[firstMax].val - slackTime;
+				t0 = slackTime - dt;
+			}
+			t1 = EbbFloodTimesPtr[firstMax].val;
+			firstMaxKey = MaxEbb;
+		}
+		else if(EbbFloodArrayPtr[0]==MaxEbb){
+			j = maxIndex[1];
+			dt =EbbFloodTimesPtr[j].val - EbbFloodTimesPtr[firstMax].val;
+			t0 = EbbFloodTimesPtr[firstMax].val - dt;
+			if(t0>slackTime){
+				// here we got a problem
+				// the time spacing between ebb and floods
+				// vary a lot ... give up
+				// pick half way between flood and ebb
+				dt = EbbFloodTimesPtr[firstMax].val - slackTime;
+				t0 = slackTime - dt;
+			}
+			t1 = EbbFloodTimesPtr[firstMax].val;
+			firstMaxKey = MaxFlood;
+		
+		}
+		
+	}
+	
+	// greater than last max
+	else if(slackTime>EbbFloodTimesPtr[lastMax].val){
+
+		
+		// OK we need a way to interpolate if we are in the last
+		// segment.  First check if last max, min is a max or a min
+		// if it is a min, then we got max already stored so use it
+		
+		if(EbbFloodArrayPtr[NoOfMaxMins-1]==MinBeforeFlood){
+			// This means we already have computed next
+			// max flood time so grab the sucker and run
+			t1 = EbbFloodTimesPtr[NoOfMaxMins+1].val;
+			firstMaxKey = MaxEbb;
+		}
+		else if(EbbFloodArrayPtr[NoOfMaxMins-1]==MinBeforeEbb){
+			// This means we already have computed next
+			// max ebb time so grab the sucker and run
+			t1 = EbbFloodTimesPtr[NoOfMaxMins+1].val;
+			firstMaxKey = MaxFlood;
+		}
+		
+		// if we get here, we gotta guess at dt, the time
+		// difference between a max ebb and max flood for the
+		// last interval.  Too much hassle to go back and
+		// actually compute a previous max so we go ahead and
+		// use the last actual dt between the last max ebb
+		// and flood.  
+		else if(EbbFloodArrayPtr[NoOfMaxMins-1]==MaxFlood){
+			j = maxIndex[numOfMax-1];
+			dt =EbbFloodTimesPtr[lastMax].val - EbbFloodTimesPtr[j].val;
+			t1 = EbbFloodTimesPtr[lastMax].val - dt;
+			if(t1<slackTime){
+				// here we got a problem
+				// the time spacing between ebb and floods
+				// vary a lot ... give up
+				// pick half way between flood and ebb
+				dt = slackTime - EbbFloodTimesPtr[lastMax].val;
+				t1 = slackTime + dt;
+			}
+			t0 = EbbFloodTimesPtr[lastMax].val;
+			firstMaxKey = MaxFlood;
+		}
+		else if(EbbFloodArrayPtr[NoOfMaxMins-1]==MaxEbb){
+			j = maxIndex[numOfMax-1];
+			dt =EbbFloodTimesPtr[lastMax].val - EbbFloodTimesPtr[j].val;
+			t1 = EbbFloodTimesPtr[lastMax].val - dt;
+			if(t1<slackTime){
+				// here we got a problem
+				// the time spacing between ebb and floods
+				// vary a lot ... give up
+				// pick half way between flood and ebb
+				dt = slackTime - EbbFloodTimesPtr[lastMax].val;
+				t1 = slackTime + dt;
+			}
+			t0 = EbbFloodTimesPtr[lastMax].val;
+			firstMaxKey = MaxEbb;
+		}
+				
+	}
+	// find were we are
+	else{
+		t0 = -1.0;
+		t1 = -1.0;
+		for (i=0;i< lastMax;i++){
+			j = maxIndex[i];
+			k = maxIndex[i+1];
+			if( (t>=EbbFloodTimesPtr[j].val) && (t<=EbbFloodTimesPtr[k].val) ){
+				t0 = EbbFloodTimesPtr[j].val;
+				t1 = EbbFloodTimesPtr[k].val;
+				firstMaxKey = EbbFloodArrayPtr[j];
+				break;
+			}
+		}
+		// If we drop to here, we have an error
+		// flag the sucker and leave
+		if(t0==-1.0){
+			errorFlag = 36;
+			return errorFlag;
+		}
+	}
+			
+	// OK we got t0 < slackTime < t1, get weight functions
+	
+	w1 = (slackTime-t0)/(t1-t0);
+	w0 = 1.0 - w1;
+	
+	// Now compute the interpolated speed ratio
+	
+	v0 = FloodRatio;
+	v1 = EbbRatio;
+	
+	if(firstMaxKey==MaxEbb){
+		v0 = EbbRatio;
+		v1 = FloodRatio;
+	}
+	
+//	*newRatio = v0 * w0 + v1 * w1;
+	
+//#endif
+
+	*newRatio = EbbRatio;
+	
+	if(EbbRatio>FloodRatio) *newRatio = FloodRatio;
+	
+	
+	return(0);
+}
+
+
+// ************************************************************
+void getVector(short degrees, double *u, double *v)
+// takes angle degrees and returns a unit vector
+// beginning at (0,0) and ending at (u,v)
+// note degrees is 0 along U axis and rotates counterclockwise
+{
+	double exDegrees;
+	double radians = 0.017453293;
+	
+	// Check for default cases
+	if(degrees==0){
+		*u = 1.0;
+		*v = 0.0;
+	}
+	else if(degrees==90){
+		*u = 0.0;
+		*v = 1.0;
+	}
+	else if(degrees==180){
+		*u = -1.0;
+		*v = 0.0;
+	}
+	else if(degrees==270){
+		*u = 0.0;
+		*v = -1.0;
+	}
+	else if(degrees==360){
+		*u = 1.0;
+		*v = 0.0;
+	}
+	// non default case 
+	else {
+		exDegrees = degrees;
+		exDegrees = exDegrees * radians;
+		*u = cos(exDegrees);
+		*v = sin(exDegrees);
+	}
+	return;
+}
+
+// ********************************************
+short GetVelDir(CONSTITUENT *constituent,double u,double v)
+// if returns 1 it is a flood
+// if returns -1 it is an ebb
+// if returns 0, it is undetermined
+//
+// The algorythm does the dot products between the velocity vector (u,v)
+// and the flood direction (fx,fy) and the ebb direction (ex,ey)
+// if the sign of the dot product is positive with the flood and 
+// negative with the ebb, then we got a flood
+// if the sign of the dot product is negative with the flood and
+// positive with the ebb, then we got an ebb
+// If the sign is both positive or both negative, then it is
+// undetermined.  This can happen because the flood and ebb 
+// directions are not 180 degrees out of phase.
+
+{
+	short errorFlag,sFloodDir,sEbbDir;
+	double FDir,EDir;
+	double Fx,Fy,Ex,Ey;
+	double dotF,dotE;
+	
+		errorFlag = GetCDirec(constituent,&sFloodDir,&sEbbDir);
+		if(errorFlag!=0)return errorFlag;
+		
+		FDir=sFloodDir;
+		EDir=sEbbDir;
+		
+	// OK now we need to get vectors for flood direction and ebb direction
+	
+		getVector(FDir,&Fx,&Fy);
+		getVector(EDir,&Ex,&Ey);
+		
+	// OK do dot product
+		
+		dotF = u*Fx + v*Fy;
+		dotE = u*Ex + v*Ey;
+	
+	// Now check sign
+		if( (dotF>0.0) && (dotE<0.0) ) return 1;
+		if( (dotF<0.0) && (dotE>0.0) ) return -1;
+		return 0;
+}
+
+// **********************************************************
+
+short OffsetReferenceCurve(COMPCURRENTS *answer,    //  to reference station heights
+						   CURRENTOFFSET *offset)   //  to offset Data
+{
+	short errorFlag,flag;
+	long NoOfMaxMins,numOfPoints,i;
+	double MaxFloodOffset,MaxEbbOffset,MinBFloodOffset,MinBEbbOffset,t;
+	double slackRatio;
+	double FloodRatio,EbbRatio;
+	short EbbToMinBFlood = 0, MinBFloodToFlood = 1;
+	short FloodToMinBEbb=2, MinBEbbToEbb=3;
+	short FloodToEbb=4, EbbToFlood=5;
+	//short maxFlood = 1, minBFlood = 0, maxEbb = 3, minBEbb = 2;
+	double timeCorrection,SpeedCorrectionMult;
+	double w1,w2,temp;
+	//double t0,t3,dt,EbbTime,FloodTime;
+	short index,indexPlusOne;
+	//double previousTime,nextTime;
+	//double tOld,rOld,fOld,dtOld,dtNew,oldStartValue,oldEndValue;
+	//double nextValue,previousValue;
+	
+	double		*CArrayPtr=NULL;
+	EXTFLAG		*TArrayPtr=NULL;
+	double		*MaxMinHdl=NULL,*ValHdl=NULL;
+	EXTFLAG		*MaxMinTimeHdl=NULL,*TimeHdl=NULL;
+	short		*MaxMinFlagHdl = NULL;
+	short		*OldMaxMinFlagPtr = NULL;
+	
+
+	CArrayPtr=NULL;
+	TArrayPtr=NULL;
+	errorFlag=0;
+	
+	/* Get handles just to make code more readable */
+	MaxMinHdl		= answer->EbbFloodSpeeds;
+	MaxMinTimeHdl	= answer->EbbFloodTimes;
+	MaxMinFlagHdl	= answer->EbbFlood;
+	ValHdl			= answer->speed;
+	TimeHdl			= answer->time;
+	
+	// Begin by declaring temp space on heap 
+	// for a copy of the maxs and mins
+	
+	NoOfMaxMins = answer->numEbbFloods;
+	if(NoOfMaxMins<1){
+		errorFlag=19;
+		goto Error;
+	}
+
+	/*CArrayPtr=(double *)NewPtrClear(sizeof(double)*(NoOfMaxMins+2));
+	if(CArrayPtr==Nnil){
+		errorFlag=20;
+		goto Error;
+	}*/
+	//CArrayPtr = (double *)calloc(NoOfMaxMins+2,sizeof(double));
+	CArrayPtr = new double[NoOfMaxMins+2];
+	if (CArrayPtr==NULL) {errorFlag=20; goto Error;}
+	// Note the two extra high/low times used for interpolation
+	// are stored at the end of the Time array
+	
+	/*TArrayPtr=(EXTFLAGPTR)NewPtrClear(sizeof(EXTFLAG)*(NoOfMaxMins+2) );
+	if(TArrayPtr==nil){
+		errorFlag=21;
+		goto Error;
+	}*/
+	//TArrayPtr = (EXTFLAG *)calloc(NoOfMaxMins+2,sizeof(EXTFLAG));
+	TArrayPtr = new EXTFLAG[NoOfMaxMins+2];
+	if (TArrayPtr==NULL) {errorFlag=21; goto Error;}
+	
+	/*OldMaxMinFlagPtr=(short *)NewPtrClear(sizeof(short)*(NoOfMaxMins + 2) );
+	if(OldMaxMinFlagPtr==nil){
+		errorFlag=37;
+		goto Error;
+	}*/
+	//OldMaxMinFlagPtr = (short *)calloc(NoOfMaxMins+2,sizeof(short));
+	OldMaxMinFlagPtr = new short[NoOfMaxMins+2];
+	if (OldMaxMinFlagPtr==NULL) {errorFlag=37; goto Error;}
+	
+	//OK now make copy of reference station data before
+	// doing correction to it
+	
+	for (i=0; i< (NoOfMaxMins+2); i++){
+		CArrayPtr[i] = MaxMinHdl[i];
+		TArrayPtr[i].val = MaxMinTimeHdl[i].val;
+		OldMaxMinFlagPtr[i] = MaxMinFlagHdl[i];
+	}	
+
+
+// ********
+
+	MinBFloodOffset = offset->MinBefFloodTime.val;
+	
+	MaxFloodOffset =offset->FloodTime.val;
+
+	MinBEbbOffset =offset->MinBefEbbTime.val;
+	
+	MaxEbbOffset =offset->EbbTime.val;
+	
+	FloodRatio = offset->FloodSpdRatio.val;
+	
+	EbbRatio = offset->EbbSpdRatio.val;
+
+
+// ********
+	// OK here is the strategy we go from point to point,
+	// figure out between which high and low, the point falls.
+	// Then interpolate the height offset and the time offset
+	// of the point and apply it.
+	// The points that are at the ends and don't fall
+	// between a high and low will have to be handled as special cases
+	
+	numOfPoints = answer->nPts;
+		
+ 	for (i=0; i<numOfPoints; i++){
+	
+		//tOld = t;
+		//rOld = SpeedCorrectionMult;
+		//fOld = flag;
+		//oldStartValue = previousTime;
+		//oldEndValue = nextTime;
+		
+		t = TimeHdl[i].val;
+		if(i==0)index=-99;
+		
+		//dtOld = dtNew;
+		//dtNew = t-tOld;
+		
+		errorFlag = GetWeights(t,TArrayPtr,&w1,&w2,&index,NoOfMaxMins);
+		
+		if( (w1<0.0) || (w1>1.0) )printError("ShioCurrent - BAD WEIGHT FACTORS");
+		// in first segment
+		if(index==-99){
+			if( MaxMinFlagHdl[0]==MaxFlood){
+				flag = MinBFloodToFlood;
+				if( MaxMinFlagHdl[NoOfMaxMins]==MaxEbb){
+					flag = EbbToFlood;
+				}
+			}
+			else if( MaxMinFlagHdl[0]==MinBeforeFlood){
+				flag = EbbToMinBFlood;
+			}
+			else if( MaxMinFlagHdl[0]==MaxEbb){
+				flag = MinBEbbToEbb;
+				if( MaxMinFlagHdl[NoOfMaxMins]==MaxFlood){
+					flag = FloodToEbb;
+				}
+			}
+			else {
+				flag = FloodToMinBEbb;
+			}
+		}
+		
+		// Not in first segment
+		else {
+			if( MaxMinFlagHdl[index]==MaxFlood){
+				flag = FloodToMinBEbb;
+				indexPlusOne = index + 1;
+				
+				// Check if last segment
+				if(indexPlusOne>NoOfMaxMins)indexPlusOne = NoOfMaxMins + 1;
+				if( MaxMinFlagHdl[indexPlusOne]==MaxEbb){
+					flag = FloodToEbb;
+				}
+			}
+			else if( MaxMinFlagHdl[index]==MinBeforeFlood){
+				flag = MinBFloodToFlood;
+			}
+			else if( MaxMinFlagHdl[index]==MaxEbb){
+				flag = EbbToMinBFlood;
+				
+				// Check if last segment
+				if(indexPlusOne>NoOfMaxMins)indexPlusOne = NoOfMaxMins + 1;
+				if( MaxMinFlagHdl[indexPlusOne]==MaxFlood){
+					flag = EbbToFlood;
+				}
+				
+			}
+			else {
+				flag = MinBEbbToEbb;
+			}
+		}
+		
+		if(errorFlag == 0){
+			
+	 		if( (flag!=EbbToFlood) || (flag!=FloodToEbb) ) {
+				errorFlag = GetSlackRatio(t,
+						flag,
+				    	TArrayPtr,
+						OldMaxMinFlagPtr,
+				    	NoOfMaxMins,
+				    	FloodRatio,
+				    	EbbRatio,
+						&slackRatio);
+				if(errorFlag!=0) return errorFlag;
+			}
+	/* 		
+			errorFlag = GetFloodEbbSpans(t,
+					  	TArrayPtr,
+					  	OldMaxMinFlagPtr,
+					 	CArrayPtr,
+					  	NoOfMaxMins,
+					  	&previousTime,
+					 	 &nextTime,
+					 	 &previousValue,
+					 	 &nextValue,
+					 	 1);
+	*/
+			if(flag==FloodToMinBEbb){
+				timeCorrection = MaxFloodOffset*w1 + MinBEbbOffset*w2;
+				//FloodTime = previousTime;
+				//EbbTime = nextTime;
+				//dt = EbbTime - FloodTime;
+				//t0 = FloodTime - dt;
+				//t3 = EbbTime + dt;
+	//			DoHermite(0.0,t0,FloodRatio,FloodTime,EbbRatio,
+	//		          EbbTime,0.0,t3,t,&SpeedCorrectionMult,3);
+	 			SpeedCorrectionMult = FloodRatio*w1 + w2*slackRatio;
+			}
+			
+			else if(flag==MinBFloodToFlood){
+				timeCorrection = MinBFloodOffset*w1 + MaxFloodOffset*w2;
+				//EbbTime = previousTime;
+				//FloodTime = nextTime;
+				//dt = FloodTime - EbbTime;
+				//t0 = EbbTime - dt;
+				//t3 = FloodTime + dt;
+		//		DoHermite(0.0,t0,EbbRatio,EbbTime,FloodRatio,
+		//		          FloodTime,0.0,t3,t,&SpeedCorrectionMult,3);
+	 			SpeedCorrectionMult = w1*slackRatio + FloodRatio*w2;
+			}
+
+			else if(flag==EbbToMinBFlood){
+				timeCorrection = MinBFloodOffset*w1 + MaxFloodOffset*w2;
+				//EbbTime = previousTime;
+				//FloodTime = nextTime;
+				//dt = FloodTime - EbbTime;
+				//t0 = EbbTime - dt;
+				//t3 = FloodTime + dt;
+		//		DoHermite(0.0,t0,EbbRatio,EbbTime,FloodRatio,
+		//		          FloodTime,0.0,t3,t,&SpeedCorrectionMult,3);
+	 			SpeedCorrectionMult = EbbRatio*w1 + w2*slackRatio;
+			}
+
+			else if(flag==MinBEbbToEbb){
+				timeCorrection = MinBEbbOffset*w1 + MaxEbbOffset*w2;
+				//FloodTime = previousTime;
+				//EbbTime = nextTime;
+				//dt = FloodTime - EbbTime;
+				//t0 = FloodTime - dt;
+				//t3 = EbbTime + dt;
+		//		DoHermite(0.0,t0,FloodRatio,FloodTime,EbbRatio,
+		//		          EbbTime,0.0,t3,t,&SpeedCorrectionMult,3);
+	 			SpeedCorrectionMult = w1*slackRatio + EbbRatio*w2;
+			}
+			
+			else if(flag==EbbToFlood){
+				timeCorrection = MinBFloodOffset*w1 + MaxFloodOffset*w2;
+				//EbbTime = previousTime;
+				//FloodTime = nextTime;
+				//dt = FloodTime - EbbTime;
+				//t0 = EbbTime - dt;
+				//t3 = FloodTime + dt;
+		//		DoHermite(0.0,t0,EbbRatio,EbbTime,FloodRatio,
+		//		          FloodTime,0.0,t3,t,&SpeedCorrectionMult,3);
+	 			SpeedCorrectionMult = EbbRatio + FloodRatio*w2;
+			}
+			else if(flag==FloodToEbb){
+				timeCorrection = MaxFloodOffset*w1 + MaxEbbOffset*w2;
+				//EbbTime = nextTime;
+				//FloodTime = previousTime;
+				//dt = FloodTime - EbbTime;
+				//t0 = FloodTime - dt;
+				//t3 = EbbTime + dt;
+		//		DoHermite(0.0,t0,FloodRatio,FloodTime,EbbRatio,
+		//	          EbbTime,0.0,t3,t,&SpeedCorrectionMult,3);
+	 			SpeedCorrectionMult = w1*FloodRatio + EbbRatio*w2;
+			}
+			
+			TimeHdl[i].val=TimeHdl[i].val + timeCorrection;
+	 		ValHdl[i] = (ValHdl[i]) * SpeedCorrectionMult;
+	//		ValHdl[i] = 1.0 * SpeedCorrectionMult;
+			temp = ValHdl[i];
+		}
+	}
+
+Error:
+	//if(CArrayPtr) DisposePtr((Ptr)CArrayPtr);
+	//if(TArrayPtr) DisposePtr((Ptr)TArrayPtr);
+	//if(OldMaxMinFlagPtr) DisposePtr ((Ptr)OldMaxMinFlagPtr);
+	//if(CArrayPtr) {free(CArrayPtr); CArrayPtr = NULL;}
+	//if(TArrayPtr) {free(TArrayPtr); TArrayPtr = NULL;}
+	//if(OldMaxMinFlagPtr) {free(OldMaxMinFlagPtr); OldMaxMinFlagPtr = NULL;}
+	if (CArrayPtr) delete [] CArrayPtr;
+	if (TArrayPtr) delete [] TArrayPtr;
+	if (OldMaxMinFlagPtr) delete [] OldMaxMinFlagPtr;
+
+	return(errorFlag);
+
+}
+
+// ************************************************************
+
+short OffsetUV ( COMPCURRENTS *answers,		// Current-time struc with answers
+			     CURRENTOFFSET *offset)		// Current offset data
+// Function to set uHdl and vHdl data for offset flood and ebb directions
+// They come in with nil if the station is non rotary or with
+// the u and v from the reference station.  We need to rotate them
+// If the station has data that says the average min current is non zero,
+// then we will zero out the u and v handles and return.  We don't know
+// enough.  If the stuff is zero or unavailable, then we will have the
+// u and v in the flood and ebb directions with the magnitude varying.
+{
+	double minBFloodSpeed,minBEbbSpeed;
+	double floodDir,ebbDir,uMag,argu,tenMinutes;
+	double ebbU,ebbV,floodU,floodV,uVel,t;
+	long 	numberOfPoints,i,j,k;
+	short 	errorFlag,rotKey;
+	short fAngle,eAngle;
+	
+	long numOfMaxMins;
+	short keepFlag;
+	
+	double *uHdl=NULL,*vHdl=NULL,*uMinorHdl=NULL,*vMajorHdl=NULL,*speedHdl=NULL;
+	EXTFLAG *theTimeHdl=NULL;
+	EXTFLAG  *MaxMinTimesHdl=NULL;
+	short		*MaxMinKeyHdl=NULL;
+
+	short maxFlood=1;
+	short maxEbb=3;
+	
+// initialize
+	
+	errorFlag = 0;
+	
+	uHdl = answers->u;
+	vHdl = answers->v;
+	speedHdl = answers->speed;
+	theTimeHdl = answers->time;
+	
+	uMinorHdl = answers->uMinor;
+	vMajorHdl = answers->vMajor;
+
+	numberOfPoints	= answers->nPts;
+	
+	numOfMaxMins = answers->numEbbFloods;
+	MaxMinTimesHdl = answers->EbbFloodTimes;
+	MaxMinKeyHdl = answers->EbbFlood;
+	
+	minBFloodSpeed = 0.0;
+	minBEbbSpeed = 0.0;
+	floodDir = 0.0;
+	ebbDir = 0.0;
+	rotKey = 1;
+
+	// Begin by checking the type of station
+		
+	if( ( offset->MinBFloodSpd.dataAvailFlag)==1) {
+		if( ( offset->MinBFloodSpd.val)!=0.0) {
+			minBFloodSpeed = offset->MinBFloodSpd.val;
+			rotKey = 0;
+		}
+	}
+
+	if( ( offset->MinBEbbSpd.dataAvailFlag)==1) {
+		if( ( offset->MinBEbbSpd.val)!=0.0) {
+			minBEbbSpeed = offset->MinBEbbSpd.val;
+			rotKey = 0;
+		}
+	}
+
+	if( ( offset->MinBFloodDir.dataAvailFlag)==1) {
+		rotKey = 0;
+	}
+
+	if( ( offset->MinBEbbDir.dataAvailFlag)==1) {
+		rotKey = 0;
+	}
+	
+	// *********
+	
+	if( offset->MaxFloodDir.dataAvailFlag ==1 ) {
+		fAngle = offset->MaxFloodDir.val;
+		fAngle = FixAngle(fAngle);
+		floodDir = fAngle;
+	}
+	else {
+		rotKey = -1;
+	}
+
+	if( offset->MaxEbbDir.dataAvailFlag ==1 ) {
+		eAngle = offset->MaxEbbDir.val;
+		eAngle = FixAngle(eAngle);
+		ebbDir = eAngle;
+	}
+	else {
+		rotKey = -1;
+	}
+
+
+	// OK compare angles of flood and ebb, if the angles are more than 
+	// 15 degrees off from being 180 out of phase, we kill the station.
+	// The sucker is actually rotary and we have no clue as to how they
+	// rotate.
+	
+	if(rotKey==1){	
+		
+		argu = fabs(floodDir - ebbDir);
+		if( (argu < 165.0) || ( argu > 195) ){
+			rotKey = 0;
+		}
+	
+	}
+	
+//	If we get here and rotKey == 0 then we don't know what's going on
+//	and we zero out the u and v handles and return
+	
+	if(rotKey==-1 ){
+		if(uHdl!=0){
+			//DisposeHandle( (Handle)answers->uHdl);
+			delete [] answers->u;
+			answers->u=0;
+			uHdl=0;
+		}
+		if(vHdl!=0){
+			//DisposeHandle( (Handle)answers->vHdl);
+			delete [] answers->v;
+			answers->v=0;
+			vHdl=0;
+		}
+		if(uMinorHdl!=0){
+			//DisposeHandle( (Handle)answers->uMinorHdl);
+			delete [] answers->uMinor;
+			answers->uMinor=0;
+			uMinorHdl=0;
+		}
+		if(vMajorHdl!=0){
+			//DisposeHandle( (Handle)answers->vMajorHdl);
+			delete [] answers->vMajor;
+			answers->vMajor=0;
+			vMajorHdl=0;
+		}
+
+		// OK take off the no plot flags and return
+	
+		if(rotKey==-1){
+			for(i=0;i<numberOfPoints;i++){
+				theTimeHdl[i].flag = 0;
+			}
+		
+			return errorFlag;		
+	 	}
+ 		
+	}
+	
+	
+
+	// if we get here, we gotta rotate the sucker to flood and ebb
+	
+	// first lets get rid of the uMinor and vMajor handles.
+	// we don't do this for the offset stations
+
+	if(uMinorHdl!=0){
+		//DisposeHandle( (Handle)answers->uMinorHdl);
+		delete [] answers->uMinor;
+		answers->uMinor=0;
+		uMinorHdl=0;
+	}
+	if(vMajorHdl!=0){
+		//DisposeHandle( (Handle) answers->vMajorHdl);
+		delete [] answers->vMajor;
+		answers->vMajor=0;
+		vMajorHdl=0;
+	}
+	
+	// OK first find out if we got u and v handles already
+	// if the data came off a rotary reference, then we got
+	// u and v handles, if not we don't and need to create
+	// them.
+	
+	
+	if(uHdl==0){
+		//uHdl = (double **)NewHandleClear(sizeof(double)*numberOfPoints);
+		uHdl = new double[numberOfPoints];
+		if(uHdl==0){
+			errorFlag=31;
+			return errorFlag;
+		}
+	}
+	
+	if(vHdl==0){
+		//vHdl = (double **)NewHandleClear(sizeof(double)*numberOfPoints);
+		vHdl = new double[numberOfPoints];
+		if(vHdl==0){
+			errorFlag=31;
+			return errorFlag;
+		}
+	}
+	
+	
+	// OK we now have array space so we loop through and fill the sucker up
+	
+	// Get a flood unit vector and an ebb unit vector
+	
+	argu = floodDir * PI/180.0;
+	
+	floodU = cos(argu);
+	floodV = sin(argu);
+	
+	argu = ebbDir * PI/180.0;
+	
+	ebbU = cos(argu);
+	ebbV = sin(argu);
+	
+	// Now loop through and do the u and v's from the magnitude of the vector
+	
+	for (i=0;i<numberOfPoints;i++){
+		uVel = speedHdl[i];
+		uMag = fabs(uVel);
+		
+		if(uVel>0.0){
+			uHdl[i] = uMag * floodU;
+			vHdl[i] = uMag * floodV;
+		}
+		else {
+			uHdl[i] = uMag * ebbU;
+			vHdl[i] = uMag * ebbV;
+		}
+	}
+
+	// OK take off the no plot flags and return
+	// unless we have min velocities.  Then we check
+	// what the magnitudes of the velocities and
+	// flag them as no plot.
+	
+	for(i=0;i<numberOfPoints;i++){
+		theTimeHdl[i].flag = 0;
+		
+		if(minBFloodSpeed>0.0){
+			uVel = speedHdl[i];
+			if(uVel>0.0){
+				uMag = uVel;
+				if(uMag<=minBFloodSpeed){
+					theTimeHdl[i].flag = 1;
+				}
+			}
+		}
+
+		if(minBEbbSpeed>0.0){
+			uVel = speedHdl[i];
+			if(uVel<0.0){
+				uMag = fabs(uVel);
+				if(uMag<=minBFloodSpeed){
+					theTimeHdl[i].flag = 1;
+				}
+			}
+		}
+		
+		// OK if rotKey == 0 then we zero out the
+		// u and v currents except for within 10 minutes
+		// of max flood and ebb
+		if(rotKey==0){
+		
+			keepFlag = 0;
+			tenMinutes = 1./6.;
+			for (j=0;j<numOfMaxMins;j++){
+				k = MaxMinKeyHdl[j];
+				if ( (k==maxFlood) || (k==maxEbb) ){
+					t = MaxMinTimesHdl[j].val;
+				}
+                // G.K.: bug?? - 2/8/08 - what if k is not equal max flood or max ebb?
+                // added just to initialize variable
+                else
+                    t = 0;  // ??? - is this right?
+				if( fabs(t - theTimeHdl[i].val) <= tenMinutes){
+					keepFlag = 1;
+					break;
+				}
+			}
+			
+			if(keepFlag==0){
+				uHdl[i] = 0.0;
+				vHdl[i] = 0.0;
+			}
+			
+		}
+		
+	}
+
+
+	answers->u = uHdl;
+	answers->v = vHdl;
+	
+	return 0;
+}
+
+// ************************************************************
+
+void ResetCTime(COMPCURRENTS *answers,double beginHour)
+// function to reset time arrays to start from midnight of first day
+{
+	EXTFLAG *theTimeHdl;
+	long numberOfPoints,i;
+	//double theTime;
+	
+	numberOfPoints = answers->nPts;
+	theTimeHdl = answers->time;
+ 
+	// Reset Time array for plotting points
+	
+	for(i=0;i<numberOfPoints;i++){
+	  	theTimeHdl[i].val = theTimeHdl[i].val - beginHour;
+	}
+
+	// OK now reset time array for highs and lows
+	
+	numberOfPoints = answers->numEbbFloods;
+	theTimeHdl = answers->EbbFloodTimes;
+	
+	for(i=0;i<numberOfPoints;i++){
+		//theTime = theTimeHdl[i].val;
+	  	theTimeHdl[i].val = theTimeHdl[i].val - beginHour;
+	}
+	 
+	return;
+}
+
+//************************************************************
+void rotateVector(double degrees,
+				  double u0,
+				  double v0,
+				  double *u1,
+				  double *v1)
+{				  
+//
+// formula for pure rotation of a vector
+// degrees is angle difference between (u0,v0) 
+// reference coordinate system and (u1,v1)
+// coordinate system.  
+//
+	double theCosine,theSine,degreesToRadians;
+	
+	degreesToRadians = PI/180.;
+	
+	theCosine = cos (degrees * degreesToRadians);
+	theSine = sin (degrees * degreesToRadians);
+	
+	*u1 = theCosine * u0 + theSine   * v0;
+	*v1 =-theSine   * u0 + theCosine * v0;
+	
+	return;
+}
+
+//**************************************************************
+
+short RotToMajorMinor(CONSTITUENT *constituent,
+					  CURRENTOFFSET *offset,
+                      COMPCURRENTS *answers)
+
+// function to rotate velocity vector to major-minor axis
+// The x component will be the minor axis component
+// The y component will be the major axis component
+
+{	
+	double	velAngle,u,v,uMag,ang,ang0;
+	short	majorDir,minorDir;
+	long	nPts,i;
+	double	*minorHdl=0,*majorHdl=0,*uHdl=0,*vHdl=0,*magHdl=0;
+	long	handleSize=0;
+	double	radiansToDegrees,degreesToRadians;
+	double	uRotated,vRotated,piOver2;
+	
+	radiansToDegrees = 180.0/PI;
+	degreesToRadians = PI/180.0;
+	piOver2 = PI/2.0;
+	
+
+// ***********  Here we check to see if it is an offset station
+//              if it is, we don't do the major minor axis stuff
+
+	if( ( offset->MinBefFloodTime.dataAvailFlag)==1) {
+		if( ( offset->MinBefFloodTime.val)!=0.0) {
+			return 0;
+		}
+	}
+
+	if( ( offset->FloodTime.dataAvailFlag)==1) {
+		if( ( offset->FloodTime.val)!=0.0) {
+			return 0;
+		}
+	}
+
+	if( ( offset->MinBefEbbTime.dataAvailFlag)==1) {
+		if( ( offset->MinBefEbbTime.val)!=0.0) {
+			return 0;
+		}
+	}
+
+	if( ( offset->EbbTime.dataAvailFlag)==1) {
+		if( ( offset->EbbTime.val)!=0.0) {
+			return 0;
+		}
+	}
+
+	if( ( offset->FloodSpdRatio.dataAvailFlag)==1) {
+		if( ( offset->FloodSpdRatio.val)!=1.0) {
+			return 0;
+		}
+	}
+
+	if( ( offset->EbbSpdRatio.dataAvailFlag)==1) {
+		if( ( offset->EbbSpdRatio.val)!=1.0) {
+			return 0;
+		}
+	}
+
+// **********
+
+	// Begin by getting the major and minor axis direction	
+	
+	GetMajorMinorAxis(constituent,&majorDir,&minorDir);
+
+	// Put things into a normal coordinate reference frame
+	majorDir = FixAngle(majorDir);
+	minorDir = FixAngle(minorDir);
+	
+	minorHdl = answers->uMinor;
+	majorHdl = answers->vMajor;
+	uHdl = answers->u;
+	vHdl = answers->v;
+	magHdl = answers->speed;
+	
+	// OK if we already have a non zero handle for the rotated
+	// velocities, then I will wipe it out and allocated
+	// space for a new handle.  I do this because I want to
+	// make sure that the size of the handle matches what we
+	// need.
+	
+	/*if( (minorHdl!=nil)||(majorHdl!=nil) ){
+		HUnlock((Handle)answers->uMinorHdl);
+		HUnlock((Handle)answers->vMajorHdl);
+		DisposeHandle((Handle)answers->uMinorHdl);
+		DisposeHandle((Handle)answers->vMajorHdl);
+		minorHdl = answers->uMinorHdl =  0;
+		majorHdl = answers->vMajorHdl = 0;
+	}*/
+	
+	nPts = answers->nPts;
+	
+	try
+	{
+		minorHdl = new double[nPts];
+		//majorHdl = new double[nPts];
+		
+		// davew: Andy used NewPtrClear & NewHandleClear and it looks like he relied
+		// on it, in at least some cases, to initialize his arrays
+		// in this case we don't have to init, they get set below
+	}
+	catch (...)
+	{
+		return 35;
+	}
+	try
+	{
+		majorHdl = new double[nPts];
+	}
+	catch (...)
+	{
+		return 35;
+	}
+
+	// Now set handle size to match u and v handles
+	//handleSize = (long)GetHandleSize((Handle)uHdl);
+	//if(handleSize==0){ return 34; }
+	
+	// Now allocate the space
+	
+	//minorHdl = (double **)NewHandleClear(handleSize);
+	//majorHdl = (double **)NewHandleClear(handleSize);
+	
+	// clean up and return if error
+	//if( (minorHdl==nil) || (majorHdl==nil) ){
+		//DisposeHandle((Handle)minorHdl);
+		//DisposeHandle((Handle)majorHdl);
+		//return 35;
+	//}
+	
+	//nPts = answers->nPts;
+	
+	ang0 = majorDir;
+	
+	// OK now loop through all the velocities and
+	// compute and save the rotated suckers
+	
+	for (i=0;i<nPts;i++){
+		u = uHdl[i];
+		v = vHdl[i];
+		uMag = magHdl[i];
+		
+		// figure out angle between new axis and velocity vector
+		if(u!=0.0){
+			velAngle = atan(v/u);
+		}
+		else {
+			velAngle = 0.0;
+		}
+		
+		// fix angle if it is in second or third quadrant
+		
+		if( (u<0.0)&&(v>0.0) ){
+			velAngle = PI + velAngle;
+		}
+		else if( (u<0.0)&&(v<0.0) ) {
+			velAngle = PI + velAngle;
+		}
+		else if( (u>0.0)&&(v<0.0) ){
+			velAngle = 2*PI+velAngle;
+		}
+		
+		ang = velAngle - ang0 * degreesToRadians;
+		vRotated = uMag*cos(ang);
+		uRotated = uMag*sin(ang);
+		// Check sign
+		// if projected angle greater than pi/2 than
+		// projection is negative
+		if( (ang>piOver2) || (ang<-piOver2) ) {
+			vRotated = - fabs(vRotated);
+		}
+		else {
+			vRotated = fabs(vRotated);
+		}
+		if( ang > 0.0 ){
+			if(ang < PI){
+				uRotated =-fabs(uRotated);
+			}
+			else {
+				uRotated = +fabs(uRotated);
+			}
+		}
+		else if(ang < 0.0){
+			if(ang < -PI ){
+			  uRotated = +fabs(uRotated);
+			}
+			else {
+			  uRotated =-fabs(uRotated);
+			}
+		}
+		
+		majorHdl[i] = vRotated;
+		minorHdl[i] = uRotated;
+	}
+	
+	// assign the handle and return
+	answers->uMinor = minorHdl;
+	answers->vMajor = majorHdl;
+	
+	return 0;
+}
+
+/***************************************************************************************/
+double RStatCurrent(double	theTime,	// time in hrs from begin of year
+                     double	*AMPA,		// amplitude corrected for year
+					 double	*epoch,		// epoch corrected for year
+					 double	refCur,		// reference current in knots
+					 short	ncoeff,		// number of coefficients to use
+					 short	CFlag)		// hydraulic station flag
+					                       
+{
+/*  Compute cosine stuff and return value */
+
+
+/*  initialize the basic 37 frequencies ... if we pickup more, like */
+/*  for Anchorage, we add them here */
+
+//                  frequency 1/hr     symbol  index   period      name
+
+	double f[] = {	28.9841042,   // M2         1   12.421 hrs. Principal lunar
+					30.0000000,   // S2         2   12.000 hrs  Principal solar
+					28.4397295,   // N2         3   12.685 hrs  Larger lunar elliptic
+					15.0410686,   // K1         4   23.934 hrs  Luni-solar diurnal
+					57.9682084,   // 6.21 hrs   5    6.210 hrs  
+					13.9430356,   // O1         6   25.819 hrs  Principal lunar diurnal
+					86.9523127,   // 4.14 hrs   7    4.14  hrs
+					44.0251729,   // 8.11 hrs   8    8.11  hrs
+					60.0000000,   // 6.00 hrs   9    6.00  hrs
+					57.4238337,   // 6.27 hrs  10    6.27  hrs
+					28.5125831,   // v2        11   12.626 hrs  Larger lunar evectional
+					90.0000000,   // 4.00 hrs  12    4.000 hrs
+					27.9682084,   // m2        13   12.872 hrs  Variational
+					27.8953548,   // 2N2       14   12.905 hrs  Lunar ellipic second order
+					16.1391017,   // 22.31 hrs 15   22.306 hrs  
+					29.4556253,   // l2        16   12.222 hrs  Smaller lunar elliptic
+					15.0000000,   // 24.00 hrs 17   24.000 hrs
+					14.4966939,   // 24.83 hrs 18   24.833 hrs
+					15.5854433,   // 23.10 hrs 19   23.098 hrs
+					0.5443747,    // 27.55 day 20   27.55  day  Lunar monthly
+					0.0821373,    // 182.6 day 21  182.6   day
+					0.0410686,    // 365.2 day 22  365.2   day  Annual
+					1.0158958,    // 14.7  day 23   14.7   day
+					1.0980331,    // 13.66 day 24   13.66  day  Lunar fortnightly
+					13.4715145,   // 26.72 hrs 25   26.72  hrs
+					13.3986609,   // Q1        26   26.868 hrs  Larger lunar elliptic
+					29.9589333,   // T2        27   12.016 hrs  Larger solar elliptic
+					30.0410667,   // 11.98 hrs 28   11.98  hrs
+					12.8542862,   // 28.01 hrs 29   28.01  hrs
+					14.9589314,   // P1        30   24.066 hrs  Principal solar diurnal
+					31.0158958,   // 11.61 hrs 31   11.61  hrs
+					43.4761563,   // 8.28  hrs 32    8.28  hrs
+					29.5284789,   // L2        33   12.192 hrs  Smaller lunar elliptic
+					42.9271398,   // 8.37  hrs 34    8.37  hrs
+					30.0821373,   // 11.97 hrs 35   11.97  hrs
+					115.9364169,  // 3.105 hrs 36    3.105 hrs
+					58.9841042,    // 6.103 hrs 37    6.103 hrs
+					12.9271398,   // Sigma(1)   38   27.848 hrs
+					14.0251729,   // MP(1)      39   25.668
+					14.5695476,   // Chi(1)     40   24.709
+					15.9748272,   // 2PO(1)     41   22.535
+					16.0569644,   // SO(1)      42   22.420
+					30.5443747,   // MSN(2)     43   11.786
+					27.4238337,   // MNS(2)     44   13.127
+					28.9019669,   // OP(2)      45   12.456
+					29.0662415,   // MKS(2)     46   12.386
+					26.8794590,   // 2NS(2)     47   13.393
+					26.9523126,   // MLN2S(2)   48   13.357
+					27.4966873,   // 2ML2S(2)   49   13.092
+					31.0980331,   // SKM(2)     50   11.576
+					27.8039338,   // 2MS2K(2)   51   12.948
+					28.5947204,   // MKL2S(2)   52   12.590
+					29.1483788,   // M2(KS)(2)  53   12.351
+					29.3734880,   // 2SN(MK)(2) 54   12.256
+					30.7086493,   // 2KM(SN)(2) 55   11.723
+					43.9430356,   // SO(3)      56    8.192
+					45.0410686,   // SK(3)      57    7.993
+					42.3827651,   // NO(3)      58    8.494
+					59.0662415,   // MK(4)      59    6.095
+					58.4397295,   // SN(4)      60    6.160
+					57.4966873,   // 2MLS(4)    61    6.261
+					56.9523127,   // 3MS(4)     62    6.321
+					58.5125831,   // ML(4)      63    6.153
+					56.8794590,   // N(4)       64    6.329
+					59.5284789,   // SL(4)      65    6.048
+					71.3668693,   // MNO(5)     66    5.044
+					71.9112440,   // 2MO(5)     67    5.006
+					73.0092770,   // 2MK(5)     68    4.931
+					74.0251728,   // MSK(5)     69    4.863
+					74.1073100,   // 3KM(5)     70    4.858
+					72.9271398,   // 2MP(5)     71    4.936
+					71.9933813,   // 3MP(5)     72    5.000
+					72.4649023,   // MNK(5)     73    4.968
+					88.9841042,   // 2SM(6)     74    4.046
+					86.4079380,   // 2MN(6)     75    4.166
+					87.4238337,   // MSN(6)     76    4.118
+					87.9682084,   // 2MS(6)     77    4.092
+					85.3920421,   // 2NMLS(6)   78    4.216
+					85.8635632,   // 2NM(6)     79    4.193
+					88.5125831,   // MSL(6)     80    4.067
+					87.4966873,   // 2ML(6)     81    4.114
+					89.0662415,   // MSK(6)     82    4.042
+					85.9364168,   // 2MLNS(6)   83    4.189
+					86.4807916,   // 3MLS(6)    84    4.163
+					88.0503457,   // 2MK(6)     85    4.089
+					100.3509735,  // 2MNO(7)    86   42.738 days
+					100.9046318,  // 2NMK(7)    87   16.581 days
+					101.9112440,  // 2MSO(7)    88    7.848 days
+					103.0092771,  // MSKO(7)    89    4.984 days
+					116.4079380,  // 2MSN(8)    90   21.941
+					116.9523127,  // 3MS(8)     91   21.236
+					117.9682084,  // 2(MS)(8)   92   20.035
+					114.8476674,  // 2(MN)(8)   93   24.246
+					115.3920422,  // 2MN(8)     94   23.389
+					117.4966873,  // 2MSL(8)    95   20.575
+					115.4648958,  // 4MLS(8)    96   23.279
+					116.4807916,  // 3ML(8)     97   21.844
+					117.0344500,  // 3MK(8)     98   21.134
+					118.0503457,  // 2MSK(8)    99   19.944
+					129.8887360,  // 2M2NK(9)  100   12.045
+					130.4331108,  // 3MNK(9)   101   11.829
+					130.9774855,  // 4MK(9)    102   11.621
+					131.9933813,  // 3MSK(9)   103   11.252
+					144.3761464,  // 4MN(10)   104    8.112
+					144.9205211,  // M(10)     105    8.014
+					145.3920422,  // 3MNS(10)  106    7.931
+					145.9364169,  // 4MS(10)   107    7.837
+					146.4807916,  // 3MSL(10)  108    7.745
+					146.9523127,  // 3M2S(10)  109    7.667
+					160.9774855,  // 4MSK(11)  110    5.904
+					174.3761464,  // 4MNS(12)  111    4.840
+					174.9205211,  // 5MS(12)   112    4.805
+					175.4648958,  // 4MSL(12)  113    4.770
+					175.9364169   // 4M2S(12)  114    4.741
+	};
+
+	double DegreesToRadians = 0.01745329252;
+	double current,argu,degrees;
+	short i;					    
+					 
+/* OK do the computational loop */
+
+	current = 0.0;
+	if(ncoeff<=0) ncoeff=37;
+		
+	for (i=0; i<ncoeff; i++){
+	  // Don't do math if we don't have to.
+	  if(AMPA[i]!=0){
+	  	 degrees = (f[i] * theTime + epoch[i]);
+		 degrees = fmod(degrees,360.0);
+		 argu = degrees * DegreesToRadians;
+ //   argu =  (f[i] * theTime + epoch[i]) * DegreesToRadians;
+         current = current + AMPA[i]*cos(argu);
+	  }
+	}
+		
+	// Here check to see if we have hydraulic station
+	if(CFlag==1){
+		if(current>0.0){
+			current = sqrt(current);
+		}
+		else if(current<0.0){
+			current = -sqrt(-current);
+		}
+	}
+	
+	current = refCur + current;
+	
+	return current;
+}
+
+
+/***************************************************************************************/
+double RStatCurrentRot(double		theTime,		// time in hrs from begin of year
+                     double			*AMPA,			// amplitude corrected for year
+					 double			*epoch,			// epoch corrected for year
+					 short			ncoeff,			// number of coefficients to use
+					 CONSTITUENT	*constituent,	// constituent handle
+					 double			twoValuesAgo,	// previous, previous value
+					 double			lastValue,		// previous value
+					 double			*uVelocity,		// east-west component of velocity
+					 double			*vVelocity,		// north-south component of velocity
+					 double			*vmajor,		// major axis velocity if computed
+					 double			*vminor,		// minor axis velocity if computed
+					 short			*direcKey)		// direction key -1 ebb, 1 flood, 0 indeterminate
+					                       
+{
+/*  Compute cosine stuff and return value */
+/* for rotary currents */
+
+
+/*  initialize the basic 37 frequencies ... if we pickup more, like */
+/*  for Anchorage, we add them here */
+
+//                  frequency 1/hr     symbol  index   period      name
+
+	double f[] = {	28.9841042,   // M2         1   12.421 hrs. Principal lunar
+					30.0000000,   // S2         2   12.000 hrs  Principal solar
+					28.4397295,   // N2         3   12.685 hrs  Larger lunar elliptic
+					15.0410686,   // K1         4   23.934 hrs  Luni-solar diurnal
+					57.9682084,   // 6.21 hrs   5    6.210 hrs  
+					13.9430356,   // O1         6   25.819 hrs  Principal lunar diurnal
+					86.9523127,   // 4.14 hrs   7    4.14  hrs
+					44.0251729,   // 8.11 hrs   8    8.11  hrs
+					60.0000000,   // 6.00 hrs   9    6.00  hrs
+					57.4238337,   // 6.27 hrs  10    6.27  hrs
+					28.5125831,   // v2        11   12.626 hrs  Larger lunar evectional
+					90.0000000,   // 4.00 hrs  12    4.000 hrs
+					27.9682084,   // m2        13   12.872 hrs  Variational
+					27.8953548,   // 2N2       14   12.905 hrs  Lunar ellipic second order
+					16.1391017,   // 22.31 hrs 15   22.306 hrs  
+					29.4556253,   // l2        16   12.222 hrs  Smaller lunar elliptic
+					15.0000000,   // 24.00 hrs 17   24.000 hrs
+					14.4966939,   // 24.83 hrs 18   24.833 hrs
+					15.5854433,   // 23.10 hrs 19   23.098 hrs
+					0.5443747,    // 27.55 day 20   27.55  day  Lunar monthly
+					0.0821373,    // 182.6 day 21  182.6   day
+					0.0410686,    // 365.2 day 22  365.2   day  Annual
+					1.0158958,    // 14.7  day 23   14.7   day
+					1.0980331,    // 13.66 day 24   13.66  day  Lunar fortnightly
+					13.4715145,   // 26.72 hrs 25   26.72  hrs
+					13.3986609,   // Q1        26   26.868 hrs  Larger lunar elliptic
+					29.9589333,   // T2        27   12.016 hrs  Larger solar elliptic
+					30.0410667,   // 11.98 hrs 28   11.98  hrs
+					12.8542862,   // 28.01 hrs 29   28.01  hrs
+					14.9589314,   // P1        30   24.066 hrs  Principal solar diurnal
+					31.0158958,   // 11.61 hrs 31   11.61  hrs
+					43.4761563,   // 8.28  hrs 32    8.28  hrs
+					29.5284789,   // L2        33   12.192 hrs  Smaller lunar elliptic
+					42.9271398,   // 8.37  hrs 34    8.37  hrs
+					30.0821373,   // 11.97 hrs 35   11.97  hrs
+					115.9364169,  // 3.105 hrs 36    3.105 hrs
+					58.9841042,    // 6.103 hrs 37    6.103 hrs
+					12.9271398,   // Sigma(1)   38   27.848 hrs
+					14.0251729,   // MP(1)      39   25.668
+					14.5695476,   // Chi(1)     40   24.709
+					15.9748272,   // 2PO(1)     41   22.535
+					16.0569644,   // SO(1)      42   22.420
+					30.5443747,   // MSN(2)     43   11.786
+					27.4238337,   // MNS(2)     44   13.127
+					28.9019669,   // OP(2)      45   12.456
+					29.0662415,   // MKS(2)     46   12.386
+					26.8794590,   // 2NS(2)     47   13.393
+					26.9523126,   // MLN2S(2)   48   13.357
+					27.4966873,   // 2ML2S(2)   49   13.092
+					31.0980331,   // SKM(2)     50   11.576
+					27.8039338,   // 2MS2K(2)   51   12.948
+					28.5947204,   // MKL2S(2)   52   12.590
+					29.1483788,   // M2(KS)(2)  53   12.351
+					29.3734880,   // 2SN(MK)(2) 54   12.256
+					30.7086493,   // 2KM(SN)(2) 55   11.723
+					43.9430356,   // SO(3)      56    8.192
+					45.0410686,   // SK(3)      57    7.993
+					42.3827651,   // NO(3)      58    8.494
+					59.0662415,   // MK(4)      59    6.095
+					58.4397295,   // SN(4)      60    6.160
+					57.4966873,   // 2MLS(4)    61    6.261
+					56.9523127,   // 3MS(4)     62    6.321
+					58.5125831,   // ML(4)      63    6.153
+					56.8794590,   // N(4)       64    6.329
+					59.5284789,   // SL(4)      65    6.048
+					71.3668693,   // MNO(5)     66    5.044
+					71.9112440,   // 2MO(5)     67    5.006
+					73.0092770,   // 2MK(5)     68    4.931
+					74.0251728,   // MSK(5)     69    4.863
+					74.1073100,   // 3KM(5)     70    4.858
+					72.9271398,   // 2MP(5)     71    4.936
+					71.9933813,   // 3MP(5)     72    5.000
+					72.4649023,   // MNK(5)     73    4.968
+					88.9841042,   // 2SM(6)     74    4.046
+					86.4079380,   // 2MN(6)     75    4.166
+					87.4238337,   // MSN(6)     76    4.118
+					87.9682084,   // 2MS(6)     77    4.092
+					85.3920421,   // 2NMLS(6)   78    4.216
+					85.8635632,   // 2NM(6)     79    4.193
+					88.5125831,   // MSL(6)     80    4.067
+					87.4966873,   // 2ML(6)     81    4.114
+					89.0662415,   // MSK(6)     82    4.042
+					85.9364168,   // 2MLNS(6)   83    4.189
+					86.4807916,   // 3MLS(6)    84    4.163
+					88.0503457,   // 2MK(6)     85    4.089
+					100.3509735,  // 2MNO(7)    86   42.738 days
+					100.9046318,  // 2NMK(7)    87   16.581 days
+					101.9112440,  // 2MSO(7)    88    7.848 days
+					103.0092771,  // MSKO(7)    89    4.984 days
+					116.4079380,  // 2MSN(8)    90   21.941
+					116.9523127,  // 3MS(8)     91   21.236
+					117.9682084,  // 2(MS)(8)   92   20.035
+					114.8476674,  // 2(MN)(8)   93   24.246
+					115.3920422,  // 2MN(8)     94   23.389
+					117.4966873,  // 2MSL(8)    95   20.575
+					115.4648958,  // 4MLS(8)    96   23.279
+					116.4807916,  // 3ML(8)     97   21.844
+					117.0344500,  // 3MK(8)     98   21.134
+					118.0503457,  // 2MSK(8)    99   19.944
+					129.8887360,  // 2M2NK(9)  100   12.045
+					130.4331108,  // 3MNK(9)   101   11.829
+					130.9774855,  // 4MK(9)    102   11.621
+					131.9933813,  // 3MSK(9)   103   11.252
+					144.3761464,  // 4MN(10)   104    8.112
+					144.9205211,  // M(10)     105    8.014
+					145.3920422,  // 3MNS(10)  106    7.931
+					145.9364169,  // 4MS(10)   107    7.837
+					146.4807916,  // 3MSL(10)  108    7.745
+					146.9523127,  // 3M2S(10)  109    7.667
+					160.9774855,  // 4MSK(11)  110    5.904
+					174.3761464,  // 4MNS(12)  111    4.840
+					174.9205211,  // 5MS(12)   112    4.805
+					175.4648958,  // 4MSL(12)  113    4.770
+					175.9364169   // 4M2S(12)  114    4.741
+	};
+
+	double DegreesToRadians = 0.01745329252;		
+	double current,argu,degrees,floodAngle,ebbAngle;
+	double u,v,uRefCur,vRefCur,absoluteCurrentValue;
+	double sign,lastSlope,absoluteLastValue;
+	double absoluteTwoValuesAgo,FDir,EDir,newSlope;
+	double xVel,yVel;
+	short i,j,start,istop,hardWayFlag,errorFlag;
+	short L2Flag,HFlag,RotFlag;
+	short MajorMinorKey=2;
+	short Undetermined = 0;
+	short sFloodDir,sEbbDir;
+	short directionFlag;
+
+	 errorFlag = GetControlFlags(constituent,&L2Flag,&HFlag,&RotFlag);
+	 
+     current = 0.0;
+	 *vmajor = 0.0;
+	 *vminor = 0.0;
+	 
+  // initialize variable to track sign change
+  // if lastValue or twoValuesAgo are zero,
+  // then we gotta compute if flood or ebb the hard way
+  
+   hardWayFlag = 0;
+   if( (twoValuesAgo==999.0) || (lastValue==999.0) )hardWayFlag = 1;
+   
+   if(hardWayFlag==0){
+   
+   		sign = -1.0;
+   		if(lastValue>=0) sign = 1.0;
+   
+   		absoluteTwoValuesAgo = fabs(twoValuesAgo);
+   
+   		absoluteLastValue = fabs(lastValue);
+
+   		lastSlope = absoluteLastValue - absoluteTwoValuesAgo;
+   }
+   
+/* OK do the computational loop */
+/* Note that north-south component is first in data*/
+
+	v = 0.0;
+	istop = ncoeff/2;;
+	start = 0;
+	
+	vRefCur = GetDatum(constituent);
+	
+	for (i=start; i< istop; i++){
+	  // Don't do math if we don't have to.
+	  if(AMPA[i]!=0.0){
+	  	 degrees = (f[i] * theTime + epoch[i]);
+		 degrees = fmod(degrees,360.0);
+		 argu = degrees * DegreesToRadians;
+         v = v + AMPA[i]*cos(argu);
+	  }
+	}
+	
+	v = vRefCur + v;
+	
+	// now do the other axis
+	
+	start = istop;
+	istop = ncoeff;
+
+	u = 0.0;
+	uRefCur = 0.0;
+		 
+	
+ 	uRefCur = GetDatum(constituent);
+	
+		for (i=start; i< istop; i++){
+		  // Don't do math if we don't have to.
+		  if(AMPA[i]!=0.0){
+		  	 j=i-start;
+	 	 	 degrees = (f[j] * theTime + epoch[i]);
+			 degrees = fmod(degrees,360.0);
+			 argu = degrees * DegreesToRadians;
+       	  	 u = u + AMPA[i]*cos(argu);
+	 	 }
+		}		
+	
+ 	u = uRefCur + u;
+	
+	// Now get the vector sum
+	
+	absoluteCurrentValue = sqrt(u*u + v*v);
+	
+	// Now get east-west and north-south velocity components
+	
+	if(RotFlag==MajorMinorKey){
+		
+		// Save major minor axis stuff
+		*vmajor = v;
+		*vminor = u;
+		
+		// take projection of velocity upon axis
+		errorFlag = GetCDirec(constituent,&sFloodDir,&sEbbDir);
+			if(errorFlag==33){
+				*direcKey=errorFlag;
+				return -99.0;
+			}
+			FDir=sFloodDir;
+			EDir=sEbbDir;
+			
+			// OK now rotate vector so we have velocity
+			// in east-west, north-south coordinate system
+			
+			argu = 90.0 - FDir;
+			rotateVector( argu,u,v,&xVel,&yVel);
+			
+			*uVelocity = xVel;
+			*vVelocity = yVel;
+			
+			u = xVel;
+			v = yVel;
+	}
+	
+	// OK if we already have east and north station, problem done
+	else {
+		*uVelocity = u;
+		*vVelocity = v;
+	}
+	
+	// now figure out the sign of value
+	// if ebb, then sign will be negative
+	// if flood, then positive
+	// We first check dot product
+	// if it is unambiguous then we go with flood or ebb assignment
+	// if not sure we go through the hoops since we gotta assume
+	// something ....
+	// Note if ambiguous, we will flag as such so we don't plot the
+	// hummer.
+	
+	directionFlag = GetVelDir(constituent,u,v);
+	*direcKey = directionFlag;
+	if(directionFlag==33){
+		return -99.0;
+	}
+	
+	// OK we are going to cross check
+	// if we flag projection on flood and major axis
+	// then we return flood
+	// if we flag projection on ebb and negative on
+	// major axis, we return ebb
+	// otherwise, indeterminate
+	
+	if(directionFlag==1){
+		if(*vmajor>=0.0){
+			current = absoluteCurrentValue;
+			return current;
+		}
+		else {
+			directionFlag = Undetermined;
+		}
+	}
+	else if(directionFlag==-1){
+		if(*vmajor<=0.0){
+			current = -absoluteCurrentValue;
+			return current;
+		}
+		else {
+			directionFlag = Undetermined;
+		}
+	}
+	
+	// OK now for data points where we don't know if it's flood or ebb
+	// we gotta do something so we can guestimate where the min before
+	// flood and min before ebbs are so offset stations can be used
+	
+	//
+	
+	if(directionFlag == Undetermined){
+	
+		// Let's check for going through a minimum value
+		// If we do, then we have a slope change and we
+		// will flip the sign
+		
+		if(hardWayFlag==0){
+			current = absoluteCurrentValue * sign;
+			if(lastSlope<=0.0){
+				newSlope = absoluteCurrentValue - absoluteLastValue;
+				if(newSlope>=0.0){
+					current = -current;
+					return current;
+				}
+			}
+			return current;
+		}
+		
+		// now what happens if we don't have last value and slope yet
+		
+		// OK if we have major-minor station, we key on
+		// sign of major axis component
+		if(RotFlag==MajorMinorKey){
+			if(*vmajor >= 0.0){
+				current = absoluteCurrentValue;
+			}
+			else {
+				current = -absoluteCurrentValue;
+			}
+			return current;
+		}
+		
+		// If not major - minor, we compute angle of velocity vector
+		// and check if it is closer to the ebb direction or the flood
+		// direction
+		
+		errorFlag = GetCDirec(constituent,&sFloodDir,&sEbbDir);
+		
+		FDir = sFloodDir;
+		EDir = sEbbDir;
+		
+		FDir = FDir * PI/180.0;
+		
+		if(u!=0.0){
+			argu = atan(v/u);
+			if( u < 0.0) argu = argu + PI;
+		}
+		else {
+			argu = PI/2.0;
+			if(v<0.0) argu = PI + argu;
+		}
+		argu = argu * 180.0/PI;
+		if(argu<0.0)argu=360.0 + argu;
+		
+		// OK now we determine flood or ebb by comparing the angles
+		
+		floodAngle = (double)sFloodDir-argu;
+		floodAngle = fabs(floodAngle);
+		
+		ebbAngle = (double)sEbbDir - argu;
+		ebbAngle = fabs(ebbAngle);
+		
+		current = absoluteCurrentValue;
+		if(ebbAngle<=floodAngle)current = -current;
+	}
+	
+	return current;
+}
+
+void short2Str(short sValue, char *theStr)
+{	
+	sprintf(theStr,"%hd",sValue);
+	return;
+}
+
+
+void hr2TStr(double exHours, char *theStr)
+{	
+// input an double of hours and return a string of hour:minute
+    long      nchr,ndec;
+	short     sHour,sMin;
+	char str1[256],str2[256];;
+/**************************************************************/
+   sHour = exHours;
+   if( (sHour<0)||(sHour>24) ){
+   		ndec = 2;
+
+		sprintf(theStr,"%.2lf",exHours);
+//		nchr=val2st(exHours,ndec,theStr);
+		return;
+   }
+   
+   sMin = (exHours-sHour)*60.0;
+   
+   short2Str(sHour,str1);
+   short2Str(sMin,str2);
+   
+   strcat(str1,":");
+   if(sMin<10){
+   	strcat(str1,"0");
+   }
+   strcat(str1,str2);
+   
+   strcpy(theStr,str1);
+   return;
+}
+
+
+short CheckCurrentOffsets(CURRENTOFFSET *offset)
+{
+	short			err=0;
+	if(!offset){
+		err=32;
+		goto Error;
+	}
+	
+	
+	/* The dataAvailFlag field is a short of value 0 or 1 (0==insufficient data) */
+
+	if(!offset->MinBefFloodTime.dataAvailFlag){	/* Min Before Flood time offset	*/
+		err=32;
+		goto Error;
+	}
+
+	if(!offset->FloodTime.dataAvailFlag){			/* Flood time offset			*/
+		err=32;
+		goto Error;
+	}
+
+	if(!offset->MinBefEbbTime.dataAvailFlag){		/* Min Before Ebb time offset	*/
+		err=32;
+		goto Error;
+	}
+
+	if(!offset->EbbTime.dataAvailFlag){			/* Ebb time offset				*/
+		err=32;
+		goto Error;
+	}
+
+	if(!offset->FloodSpdRatio.dataAvailFlag){		/* Flood Speed Ratio			*/
+		err=32;
+		goto Error;
+	}
+
+	if(!offset->EbbSpdRatio.dataAvailFlag){		/* Ebb Speed Ratio				*/
+		err=32;
+		goto Error;
+	}
+
+Error:
+	return(err);
+}
+
+// ************************************************************************
+
+short slopeChange(double lastValue,double nowValue,double nextValue)
+{
+	// function checks for change in slope and returns
+	//  0 if no slope change
+	//  1 if change from negative to positive
+	// -1 if change from positive to negative
+	
+	// no times are used because it is assumed the three values are
+	// given sequentially.  lastValue is happens before nowValue which
+	// happens before nextValue ... 
+	
+	double dv0,dv1;
+	short flag;
+	
+	flag = 0;
+	
+	dv0 = nowValue - lastValue;
+	dv1 = nextValue - nowValue;
+	
+	if(dv0<0.0){
+		if(dv1>=0.0){
+			flag = 1;
+		}
+	}
+	else if(dv0>0.0){
+		if(dv1<=0.0){
+			flag = -1;
+		}
+	}
+	else{  // here we start with zero slope
+		if(dv1>0.0)flag =1;
+		if(dv1<0.0)flag = -1;
+	}
+	return flag;
+}
+
+// ************************************************************
+
+short zeroCross(double lastValue,double nowValue,double nextValue)
+{
+	// function checks for zero crossing and returns
+	//  0 if no zero crossing
+	//  1 if cross is from negative to positive
+	// -1 if cross is from positive to negative
+	
+	// no times are used because it is assumed the three values are
+	// given sequentially.  lastValue is happens before nowValue which
+	// happens before nextValue ... 
+	
+	short flag;
+	
+	flag = 0;
+
+	// check for odd case
+	if(lastValue==nextValue){
+		if(lastValue<0.0){
+			if(nowValue>0.0){
+				flag = 1;
+			}
+		}
+		if(lastValue>0.0){
+			if(nowValue<0.0){
+				flag = -1;
+			}
+		}
+		else {
+			if(nowValue>0.0) flag =1;
+			if(nowValue<0.0)flag = -1;
+		}
+	}
+	
+	// Now normal case
+	
+	if(lastValue>0.0){
+		if(nextValue<=0.0){
+			flag = -1;
+		}
+	}
+	if(lastValue<0.0){
+		if(nextValue>=0.0){
+			flag = 1;
+		}
+	}
+	return flag;
 }