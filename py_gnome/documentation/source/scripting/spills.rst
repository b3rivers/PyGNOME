--- conflicted
+++ resolved
@@ -12,17 +12,6 @@
 The :class:`gnome.spills.release.Release` Object specifies the details of the release (e.g. where, when, how many elements). 
 Some of the subclasses of this include:
 
-<<<<<<< HEAD
-* :class:`gnome.spill.release.PointLineRelease` - a release of elements at a point or along a line, either instantaneously or over a time interval
-
-* :class:`gnome.spill.release.PolygonRelease` - an instantaneous release of elements distributed randomly in specified polygons.
-
-The :class:`gnome.spill.substance.Substance` Object provides information on the type of substance spilled. It's possible to add multiple spills to the model, they must all use the same Substance object. There are currently two classes that can be used to instantiate substances:
-
-* :class:`gnome.spill.substance.GnomeOil` - used for creating a spill that will include oil weathering processes
-
-* :class:`gnome.spill.substance.NonWeatheringSubstance` - used for running transport simulations with conservative elements (i.e. the element properties do not change over time).
-=======
 * :class:`gnome.spills.release.PointLineRelease` - a release of elements at a point or along a line, either instantaneously or over a time interval
 
 * :class:`gnome.spills.release.PolygonRelease` - an instantaneous release of elements distributed randomly in specified polygons.
@@ -32,7 +21,6 @@
 * :class:`gnome.spills.substance.GnomeOil` - used for creating a spill that will include oil weathering processes
 
 * :class:`gnome.spills.substance.NonWeatheringSubstance` - used for running transport simulations with conservative elements (i.e. the element properties do not change over time).
->>>>>>> a5fe8e62
 
 Non-weathering Example
 ----------------------
