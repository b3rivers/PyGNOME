"""
module contains objects that contain weather related data. For example,
the Wind object defines the Wind conditions for the spill
"""

import datetime
import os
import copy
from itertools import chain
import tempfile

import numpy
np = numpy

from colander import (SchemaNode, drop, OneOf,
                      Float, String, Range)

from .environment import Environment
from gnome.persist.extend_colander import (DefaultTupleSchema,
                                           LocalDateTime,
                                           DatetimeValue2dArraySchema)
from gnome.persist import validators, base_schema

#import gnome
from gnome import basic_types

# TODO: The name 'convert' is doubly defined as
#       hazpy.unit_conversion.convert and...
#       gnome.utilities.convert
#       This will inevitably cause namespace collisions.
from hazpy import unit_conversion
from gnome.utilities.time_utils import sec_to_date, date_to_sec
from hazpy.unit_conversion import (ConvertDataUnits,
                                   GetUnitNames,
                                   InvalidUnitError)

from gnome.utilities import serializable
from gnome.utilities.convert import (to_time_value_pair,
                                     tsformat,
                                     to_datetime_value_2d)

from gnome.cy_gnome.cy_ossm_time import CyOSSMTime


class MagnitudeDirectionTuple(DefaultTupleSchema):
    speed = SchemaNode(Float(),
                       default=0,
                       validator=Range(min=0,
                                       min_err='wind speed must be '
                                               'greater than or equal to 0'
                                       )
                       )
    direction = SchemaNode(Float(), default=0,
                           validator=Range(0, 360,
                                           min_err='wind direction must be '
                                                   'greater than or equal to '
                                                   '0',
                                           max_err='wind direction must be '
                                                   'less than or equal to '
                                                   '360deg'
                                           )
                           )


class WindTupleSchema(DefaultTupleSchema):
    '''
    Schema for each tuple in WindTimeSeries list
    '''
    datetime = SchemaNode(LocalDateTime(default_tzinfo=None),
                          default=base_schema.now,
                          validator=validators.convertible_to_seconds)
    mag_dir = MagnitudeDirectionTuple()


class WindTimeSeriesSchema(DatetimeValue2dArraySchema):
    '''
    Schema for list of Wind tuples, to make the wind timeseries
    '''
    value = WindTupleSchema(default=(datetime.datetime.now(), (0, 0)))

    def validator(self, node, cstruct):
        '''
        validate wind timeseries numpy array
        '''
        validators.no_duplicate_datetime(node, cstruct)
        validators.ascending_datetime(node, cstruct)


class WindSchema(base_schema.ObjType):
    '''
    validate data after deserialize, before it is given back to pyGnome's
    from_dict to set _state of object
    '''
    description = SchemaNode(String(), missing=drop)
    filename = SchemaNode(String(), missing=drop)
    updated_at = SchemaNode(LocalDateTime(), missing=drop)

    latitude = SchemaNode(Float(), missing=drop)
    longitude = SchemaNode(Float(), missing=drop)
    source_id = SchemaNode(String(), missing=drop)
    source_type = SchemaNode(String(),
                             validator=OneOf(basic_types.wind_datasource._attr),
                             default='undefined', missing='undefined')
    units = SchemaNode(String(), default='m/s')

    timeseries = WindTimeSeriesSchema(missing=drop)
    name = 'wind'


class Wind(Environment, serializable.Serializable):
    '''
    Defines the Wind conditions for a spill
    '''
    # removed 'id' from list below. id, filename and units cannot be updated
    # - read only properties

    # default units for input/output data
    _update = ['description',
               'latitude',
               'longitude',
               'source_type',
               'source_id',  # what is source ID? Buoy ID?
               'updated_at']

    # used to create new obj or as readonly parameter
    _create = []
    _create.extend(_update)

    _state = copy.deepcopy(Environment._state)
    _state.add(save=_create, update=_update)
    _schema = WindSchema

    # add 'filename' as a Field object
    #'name',    is this for webgnome?
    _state.add_field([serializable.Field('filename', isdatafile=True,
                                         save=True, read=True,
                                         test_for_eq=False),
                      serializable.Field('timeseries', save=False,
                                         update=True),
                      # test for equality of units a little differently
                      serializable.Field('units', save=False,
                                         update=True, test_for_eq=False),
                      ])
    _state['name'].test_for_eq = False

    # list of valid velocity units for timeseries
    valid_vel_units = list(chain.from_iterable([item[1] for item in
                                    ConvertDataUnits['Velocity'].values()]))
    valid_vel_units.extend(GetUnitNames('Velocity'))
    del item    # keep the namespace clean

    def __init__(self, timeseries=None, units=None,
                 filename=None, format='r-theta',
                 latitude=None, longitude=None,
                 **kwargs):
        """
        Initializes a wind object from timeseries or datafile
        If both are given, it will read data from the file

        If neither are given, timeseries gets initialized as:

            timeseries = np.zeros((1,), dtype=basic_types.datetime_value_2d)
            units = 'mps'

        If user provides timeseries, they *must* also provide units

        All other keywords are optional. Optional parameters (kwargs):

        :param timeseries: numpy array containing time_value_pair
        :type timeseries: numpy.ndarray[basic_types.time_value_pair, ndim=1]
        :param filename: path to a long wind file from which to read wind data
        :param units: units associated with the timeseries data. If 'filename'
            is given, then units are read in from the file.
            get_timeseries() will use these as default units to
            output data, unless user specifies otherwise.
            These units must be valid as defined in the hazpy
            unit_conversion module:
            unit_conversion.GetUnitNames('Velocity')
        :type units:  string, for example: 'knot', 'meter per second',
            'mile per hour' etc.
            Default units for input/output timeseries data
        :param format: (Optional) default timeseries format is
            magnitude direction: 'r-theta'
        :type format: string 'r-theta' or 'uv'. Default is 'r-theta'.
            Converts string to integer defined by
            gnome.basic_types.ts_format.*
            TODO: 'format' is a python builtin keyword.  We should
            not use it as an argument name
        :param name: (Optional) human readable string for wind object name.
            Default is filename if data is from file or "Wind Object"
        :param source_type: (Optional) Default is undefined, but can be one of
            the following: ['buoy', 'manual', 'undefined', 'file', 'nws']
            If data is read from file, then it is 'file'
        :param latitude: (Optional) latitude of station or location where
            wind data is obtained from NWS
        :param longitude: (Optional) longitude of station or location where
            wind data is obtained from NWS

        """
        if (timeseries is None and filename is None):
            timeseries = np.zeros((1,), dtype=basic_types.datetime_value_2d)
            units = 'mps'

        self._filename = None

        if not filename:
            time_value_pair = self._convert_to_time_value_pair(timeseries,
                units, format)

            if units is None:
                raise TypeError("Setting from timeseries requires units")
            else:
                self._check_units(units)

            # this has same scope as CyWindMover object
            #
            # TODO: move this as a class attribute if we can.
            #       I can see that we are instantiating the class,
            #       but maybe we can find a way to not have to
            #       pickle this attribute when we pickle a Wind instance
            #
            self.ossm = CyOSSMTime(timeseries=time_value_pair)
            self._user_units = units
            self.source_type = (kwargs.pop('source_type')
                                if kwargs.get('source_type')
                                in basic_types.wind_datasource._attr
                                else 'undefined')
            self.name = kwargs.pop('name', self.__class__.__name__)
        else:
            ts_format = tsformat(format)
            self._filename = filename
            self.ossm = CyOSSMTime(filename=self._filename,
                                   file_contains=ts_format)
            self._user_units = self.ossm.user_units

            self.source_type = 'file'  # this must be file
            self.name = kwargs.pop('name', os.path.split(self.filename)[1])

        self.updated_at = kwargs.pop('updated_at', None)
        self.source_id = kwargs.pop('source_id', 'undefined')
        self.longitude = longitude
        self.latitude = latitude
        self.description = kwargs.pop('description', 'Wind Object')
        super(Wind, self).__init__(**kwargs)

    def _convert_units(self, data, ts_format, from_unit, to_unit):
        '''
        Private method to convert units for the 'value' stored in the
        date/time value pair
        '''
        if from_unit != to_unit:
            data[:, 0] = unit_conversion.convert('Velocity',
                                                 from_unit, to_unit,
                                                 data[:, 0])

            if ts_format == basic_types.ts_format.uv:
                # TODO: avoid clobbering the 'ts_format' namespace
                data[:, 1] = unit_conversion.convert('Velocity',
                                                     from_unit, to_unit,
                                                     data[:, 1])

        return data

    def _check_units(self, units):
        '''
        Checks the user provided units are in list Wind.valid_vel_units
        '''
        if units not in Wind.valid_vel_units:
            raise InvalidUnitError('A valid velocity unit must be one of: '
                                   '{0}'.format(Wind.valid_vel_units))

    def _check_timeseries(self, timeseries, units):
        '''
        Run some checks to make sure timeseries is valid
        Also, make the resolution to minutes as opposed to seconds
        '''
        try:
            if timeseries.dtype != basic_types.datetime_value_2d:
                # Both 'is' or '==' work in this case.  There is only one
                # instance of basic_types.datetime_value_2d.
                # Maybe in future we can consider working with a list,
                # but that's a bit more cumbersome for different dtypes
                raise ValueError('timeseries must be a numpy array containing '
                                 'basic_types.datetime_value_2d dtype')
        except AttributeError, err:
            msg = 'timeseries is not a numpy array. {0}'
            raise AttributeError(msg.format(err.message))

        # check to make sure the time values are in ascending order
        if np.any(timeseries['time'][np.argsort(timeseries['time'])]
                  != timeseries['time']):
            raise ValueError('timeseries are not in ascending order. '
                             'The datetime values in the array must be in '
                             'ascending order')

        # check for duplicate entries
        unique = np.unique(timeseries['time'])
        if len(unique) != len(timeseries['time']):
            raise ValueError('timeseries must contain unique time entries. '
                             'Number of duplicate entries: '
                             '{0}'.format(len(timeseries) - len(unique)))

        # make resolution to minutes in datetime
        for ix, tm in enumerate(timeseries['time'].astype(datetime.datetime)):
            timeseries['time'][ix] = tm.replace(second=0)

    def __repr__(self):
        self_ts = self.timeseries.__repr__()
        return ('{0.__class__.__module__}.{0.__class__.__name__}('
                'description="{0.description}", '
                'source_id="{0.source_id}", '
                'source_type="{0.source_type}", '
                'units="{0.units}", '
                'updated_at="{0.updated_at}", '
                'timeseries={1}'
                ')').format(self, self_ts)

    def __str__(self):
        return "Wind( timeseries=Wind.get_timeseries('uv'), format='uv')"

    def __eq__(self, other):
        '''
        call super to test for equality of objects for all attributes
        except 'units' and 'timeseries' - test 'timeseries' here by converting
        to consistent units
        '''
        # since this has numpy array - need to compare that as well
        # By default, tolerance for comparison is atol=1e-10, rtol=0
        # persisting data requires unit conversions and finite precision,
        # both of which will introduce a difference between two objects

        check = super(Wind, self).__eq__(other)

        if check:
            sts = self.get_timeseries(units=self.units)
            ots = other.get_timeseries(units=self.units)

            if (sts['time'] != ots['time']).all():
                return False
            else:
                return np.allclose(sts['value'], ots['value'], 0, 1e-2)

        return check

    def __ne__(self, other):
        return not self == other

    # user_units = property( lambda self: self._user_units)

    @property
    def units(self):
        return self._user_units

    @units.setter
    def units(self, value):
        """
        User can set default units for input/output data

        These are given as string and must be one of the units defined in
        unit_conversion.GetUnitNames('Velocity')
        or one of the associated abbreviations
        unit_conversion.GetUnitAbbreviation()
        """
        self._check_units(value)
        self._user_units = value

    filename = property(lambda self: self._filename)
    timeseries = property(lambda self: self.get_timeseries(),
                          lambda self, val: self.set_timeseries(val,
                                                            units=self.units)
                          )

    def _convert_to_time_value_pair(self, datetime_value_2d, units, format):
        '''
        format datetime_value_2d so it is a numpy array with
        dtype=basic_types.time_value_pair as the C++ code expects
        '''
        # following fails for 0-d objects so make sure we have a 1-D array
        # to work with
        datetime_value_2d = np.asarray(datetime_value_2d,
            dtype=basic_types.datetime_value_2d)
        if datetime_value_2d.shape == ():
            datetime_value_2d = np.asarray([datetime_value_2d],
                dtype=basic_types.datetime_value_2d)

        self._check_units(units)
        self._check_timeseries(datetime_value_2d, units)
        datetime_value_2d['value'] = \
            self._convert_units(datetime_value_2d['value'],
                                format, units, 'meter per second')

        timeval = to_time_value_pair(datetime_value_2d, format)
        return timeval

    def get_timeseries(self, datetime=None, units=None, format='r-theta'):
        """
        Returns the timeseries in the requested format. If datetime=None,
        then the original timeseries that was entered is returned.
        If datetime is a list containing datetime objects, then the wind value
        for each of those date times is determined by the underlying
        CyOSSMTime object and the timeseries is returned.

        The output format is defined by the strings 'r-theta', 'uv'

        :param datetime: [optional] datetime object or list of datetime
                         objects for which the value is desired
        :type datetime: datetime object
        :param units: [optional] outputs data in these units. Default is to
                      output data in units
        :type units: string. Uses the hazpy.unit_conversion module.
                     hazpy.unit_conversion throws error for invalid units
        :param format: output format for the times series:
                       either 'r-theta' or 'uv'
        :type format: either string or integer value defined by
                      basic_types.ts_format.* (see cy_basic_types.pyx)

        :returns: numpy array containing dtype=basic_types.datetime_value_2d.
                  Contains user specified datetime and the corresponding
                  values in user specified ts_format
        """
        if datetime is None:
            datetimeval = to_datetime_value_2d(self.ossm.timeseries, format)
        else:
            datetime = np.asarray(datetime, dtype='datetime64[s]').reshape(-1)
            timeval = np.zeros((len(datetime), ),
                               dtype=basic_types.time_value_pair)
            timeval['time'] = date_to_sec(datetime)
            timeval['value'] = self.ossm.get_time_value(timeval['time'])
            datetimeval = to_datetime_value_2d(timeval, format)

        if units is None:
            units = self.units

        datetimeval['value'] = self._convert_units(datetimeval['value'],
                                                   format, 'meter per second',
                                                   units)

        return datetimeval

    def set_timeseries(self, datetime_value_2d, units, format='r-theta'):
        """
        Sets the timeseries of the Wind object to the new value given by
        a numpy array.  The format for the input data defaults to
        basic_types.format.magnitude_direction but can be changed by the user

        :param datetime_value_2d: timeseries of wind data defined in a
                                  numpy array
        :type datetime_value_2d: numpy array of dtype
                                 basic_types.datetime_value_2d
        :param units: units associated with the data. Valid units defined in
                      Wind.valid_vel_units list
        :param format: output format for the times series; as defined by
                       basic_types.format.
        :type format: either string or integer value defined by
                      basic_types.format.* (see cy_basic_types.pyx)
        """
        timeval = self._convert_to_time_value_pair(datetime_value_2d, units, format)
        self.ossm.timeseries = timeval

    def save(self, saveloc, references=None, name=None):
        '''
        Write Wind timeseries to file, then call save method using super
        '''
        name = (name, 'Wind.json')[name is None]
        datafile = os.path.join(saveloc,
                                os.path.splitext(name)[0] + '_data.WND')
        self._write_timeseries_to_file(datafile)
        self._filename = datafile
        return super(Wind, self).save(saveloc, references, name)

    def _write_timeseries_to_file(self, datafile):
        '''write to temp file '''

        header = ('Station Name\n'
                  'Position\n'
                  'knots\n'
                  'LTime\n'
                  '0,0,0,0,0,0,0,0\n')
        val = self.get_timeseries(units='knots')['value']
        dt = self.get_timeseries(units='knots')['time'].astype(datetime.datetime)

        with open(datafile, 'w') as file_:
            file_.write(header)

            for i, idt in enumerate(dt):
                file_.write('{0.day:02}, '
                            '{0.month:02}, '
                            '{0.year:04}, '
                            '{0.hour:02}, '
                            '{0.minute:02}, '
                            '{1:02.4f}, {2:02.4f}\n'
                            .format(idt,
                                    round(val[i, 0], 4),
                                    round(val[i, 1], 4))
                            )
        file_.close()   # just incase we get issues on windows

<<<<<<< HEAD
    def get_value(self, time):
        '''
        Return the value at specified time and location. Wind timeseries are
        independent of location; however, a gridded datafile may require
        location so this interface may get refactored if it needs to support
        different types of wind data. It returns the data in SI units (m/s)
        in 'r-theta' format (speed, direction)

        .. note:: It invokes get_timeseries(..) function
        '''
        data = self.get_timeseries(time, 'm/s', 'r-theta')
        return tuple(data[0]['value'])
=======
    def update_from_dict(self, data):
        '''
        '''
        updated = self.update_attr('units', data.pop('units', self.units))
        if super(Wind, self).update_from_dict(data):
            return True
        else:
            return updated
>>>>>>> 2144e212


def constant_wind(speed, direction, units='m/s'):
    """
    utility to create a constant wind "timeseries"

    :param speed: speed of wind
    :param direction: direction -- degrees True, direction wind is from
                      (degrees True)
    :param unit='m/s': units for speed, as a string, i.e. "knots", "m/s",
                       "cm/s", etc.

    .. note:: The time for a constant wind timeseries is irrelevant. This
    function simply sets it to datetime.now() accurate to hours.
    """
    wind_vel = np.zeros((1, ), dtype=basic_types.datetime_value_2d)

    # just to have a time accurate to minutes
    wind_vel['time'][0] = datetime.datetime.now().replace(microsecond=0,
                                                          second=0,
                                                          minute=0)
    wind_vel['value'][0] = (speed, direction)

    return Wind(timeseries=wind_vel, format='r-theta', units=units)<|MERGE_RESOLUTION|>--- conflicted
+++ resolved
@@ -495,7 +495,15 @@
                             )
         file_.close()   # just incase we get issues on windows
 
-<<<<<<< HEAD
+    def update_from_dict(self, data):
+        '''
+        '''
+        updated = self.update_attr('units', data.pop('units', self.units))
+        if super(Wind, self).update_from_dict(data):
+            return True
+        else:
+            return updated
+
     def get_value(self, time):
         '''
         Return the value at specified time and location. Wind timeseries are
@@ -508,17 +516,6 @@
         '''
         data = self.get_timeseries(time, 'm/s', 'r-theta')
         return tuple(data[0]['value'])
-=======
-    def update_from_dict(self, data):
-        '''
-        '''
-        updated = self.update_attr('units', data.pop('units', self.units))
-        if super(Wind, self).update_from_dict(data):
-            return True
-        else:
-            return updated
->>>>>>> 2144e212
-
 
 def constant_wind(speed, direction, units='m/s'):
     """
