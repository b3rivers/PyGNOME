--- conflicted
+++ resolved
@@ -25,12 +25,6 @@
          'acceleration': 'm/s^2'}
 constants = {'gas_constant': 8.314,
              'atmos_pressure': 101325.0,
-<<<<<<< HEAD
              #'g': 9.80665, # why not 6 sig figs?
              'gravity': 9.80665, # I like a longer name ;-)
-             'seawater_density':1025., # used for waves,etc., jsut need to be in ballpark
-                                       # but maybe should use Water object 
-=======
-             'gravity': 9.80665,
->>>>>>> 98d0528a
              }
