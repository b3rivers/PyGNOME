--- conflicted
+++ resolved
@@ -9,11 +9,13 @@
 
 import gridded
 
-<<<<<<< HEAD
 from gnome.persist import base_schema
 from gnome.gnomeobject import GnomeId
 from gnome.persist.extend_colander import FilenameSchema
 from gnome.persist.base_schema import GeneralGnomeObjectSchema
+from gnome.persist.validators import convertible_to_seconds
+from gnome.persist.extend_colander import LocalDateTime
+from gnome.utilities.inf_datetime import InfDateTime
 
 
 class TimeSchema(base_schema.ObjTypeSchema):
@@ -58,37 +60,11 @@
     grid_file = FilenameSchema(
         isdatafile=True, test_equal=False
     )
-=======
-from gnome.utilities import serializable
-
-from gnome.persist.base_schema import ObjType
-from gnome.persist.validators import convertible_to_seconds
-from gnome.persist.extend_colander import LocalDateTime
-
-
-class TimeSchema(ObjType):
-    filename = SchemaNode(typ=Sequence(accept_scalar=True),
-                          children=[SchemaNode(String())], missing=drop)
-    varname = SchemaNode(String(), missing=drop)
-    data = SchemaNode(typ=Sequence(),
-                      children=[SchemaNode(DateTime(None))], missing=drop)
-
-
-class GridSchema(ObjType):
-    filename = SchemaNode(typ=Sequence(accept_scalar=True),
-                          children=[SchemaNode(String())])
-
-
-class DepthSchema(ObjType):
-    filename = SchemaNode(typ=Sequence(accept_scalar=True),
-                          children=[SchemaNode(String())])
-
-
-class VariableSchemaBase(ObjType):
-    name = SchemaNode(String(), missing=drop)
-    units = SchemaNode(String(), missing=drop)
-    time = TimeSchema(missing=drop)
->>>>>>> 3118b168
+    extrapolation_is_allowed = SchemaNode(Boolean())
+    data_start = SchemaNode(LocalDateTime(), read_only=True,
+                            validator=convertible_to_seconds)
+    data_stop = SchemaNode(LocalDateTime(), read_only=True,
+                           validator=convertible_to_seconds)
 
 
 class VariableSchema(VariableSchemaBase):
@@ -98,7 +74,6 @@
 
 
 class VectorVariableSchema(VariableSchemaBase):
-<<<<<<< HEAD
     varnames = SequenceSchema(
         SchemaNode(String()),
         read_only=True
@@ -108,19 +83,6 @@
             acceptable_schemas=[VariableSchema, base_schema.ObjTypeSchema]
         ), save_reference=True
     )
-=======
-    varnames = SequenceSchema(SchemaNode(String()), missing=drop)
-    grid = GridSchema(missing=drop)
-    data_file = SchemaNode(typ=Sequence(accept_scalar=True),
-                           children=[SchemaNode(String())])
-    grid_file = SchemaNode(typ=Sequence(accept_scalar=True),
-                           children=[SchemaNode(String())])
-    extrapolation_is_allowed = SchemaNode(Boolean(), missing=drop)
-    data_start = SchemaNode(LocalDateTime(), missing=drop,
-                            validator=convertible_to_seconds)
-    data_stop = SchemaNode(LocalDateTime(), missing=drop,
-                           validator=convertible_to_seconds)
->>>>>>> 3118b168
 
 
 class Time(gridded.time.Time, GnomeId):
@@ -403,6 +365,28 @@
 
         return super(Variable, cls).new_from_dict(dict_)
 
+    @property
+    def extrapolation_is_allowed(self):
+        return self.time.min_time == self.time.max_time or self._extrapolation_is_allowed
+
+    @extrapolation_is_allowed.setter
+    def extrapolation_is_allowed(self, e):
+        self._extrapolation_is_allowed = e
+
+    @property
+    def data_start(self):
+        if self.time.min_time == self.time.max_time or self.extrapolation_is_allowed:
+            return InfDateTime("-inf")
+        else:
+            return self.time.min_time.replace(tzinfo=None)
+
+    @property
+    def data_stop(self):
+        if self.time.min_time == self.time.max_time or self.extrapolation_is_allowed:
+            return InfDateTime("inf")
+        else:
+            return self.time.min_time.replace(tzinfo=None)
+
 
 class DepthBase(gridded.depth.DepthBase, GnomeId):
 
@@ -456,26 +440,6 @@
 class VectorVariable(gridded.VectorVariable, GnomeId):
 
     _schema = VectorVariableSchema
-<<<<<<< HEAD
-=======
-    _state.add_field([serializable.Field('units', save=True, update=True),
-                      serializable.Field('time', save=True, update=True,
-                                         save_reference=True),
-                      serializable.Field('grid', update=True, read=True,
-                                         save_reference=True),
-                      serializable.Field('variables', save=True, update=True,
-                                         read=True, iscollection=True),
-                      serializable.Field('varnames', save=True, update=True),
-                      serializable.Field('data_file', save=True, update=True,
-                                         isdatafile=True),
-                      serializable.Field('grid_file', save=True, update=True,
-                                         isdatafile=True),
-                      serializable.Field('extrapolation_is_allowed', save=True,
-                                         update=True),
-                      serializable.Field('data_start', read=True),
-                      serializable.Field('data_stop', read=True),
-                      ])
->>>>>>> 3118b168
 
     _default_component_types = copy.deepcopy(gridded.VectorVariable
                                              ._default_component_types)
@@ -484,25 +448,6 @@
                                      'depth': Depth,
                                      'variable': Variable})
 
-<<<<<<< HEAD
-=======
-    @classmethod
-    def new_from_dict(cls, dict_):
-        if 'variables' not in dict_:
-            if 'varnames' in dict_:
-                vn = dict_.get('varnames')
-                if 'constant' in vn[-1]:
-                    dict_['varnames'] = dict_['varnames'][0:2]
-
-            obj = cls.from_netCDF(**dict_)
-        else:
-            obj = super(VectorVariable, cls).new_from_dict(dict_)
-
-        obj.extrapolation_is_allowed = dict_.get('extrapolation_is_allowed',
-                                                 False)
-        return obj
-
->>>>>>> 3118b168
     def get_data_vectors(self):
         '''
         return array of shape (time_slices, len_linearized_data,2)
@@ -534,4 +479,26 @@
     @classmethod
     def new_from_dict(cls, dict_):
         rv = cls.from_netCDF(**dict_)
-        return rv+        return rv
+
+    @property
+    def extrapolation_is_allowed(self):
+        return self.time.min_time == self.time.max_time or self._extrapolation_is_allowed
+
+    @extrapolation_is_allowed.setter
+    def extrapolation_is_allowed(self, e):
+        self._extrapolation_is_allowed = e
+
+    @property
+    def data_start(self):
+        if self.time.min_time == self.time.max_time or self.extrapolation_is_allowed:
+            return InfDateTime("-inf")
+        else:
+            return self.time.min_time.replace(tzinfo=None)
+
+    @property
+    def data_stop(self):
+        if self.time.min_time == self.time.max_time or self.extrapolation_is_allowed:
+            return InfDateTime("inf")
+        else:
+            return self.time.min_time.replace(tzinfo=None)