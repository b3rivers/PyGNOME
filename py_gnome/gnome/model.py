--- conflicted
+++ resolved
@@ -1427,11 +1427,7 @@
                 msg = ('The spill is released after the time interval being modeled.')
             self.logger.warning(msg)  # for now make this a warning
             # self.logger.error(msg)
-<<<<<<< HEAD
-            msgs.append('error: ' + self.__class__.__name__ + ': ' + msg)
-=======
             msgs.append('warning: ' + self.__class__.__name__ + ': ' + msg)
->>>>>>> 7809b032
             # isvalid = False
 
         return (msgs, isvalid)
