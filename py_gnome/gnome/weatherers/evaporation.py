--- conflicted
+++ resolved
@@ -79,14 +79,8 @@
                 (sc['mass'][mask]/sc['density'][mask]) / sc['thickness'][mask]
             le_area = le_area.reshape(-1, 1)
 
-<<<<<<< HEAD
             d_numer = (le_area * K * vp * spill.frac_coverage * f_diff)
             d_denom = (constants['gas_constant'] * water['temperature'] *
-=======
-            d_numer = (le_area * K * spill.get('substance').vapor_pressure *
-                       spill.frac_coverage * f_diff)
-            d_denom = (constants['gas_constant'] * water_temp *
->>>>>>> fec1db58
                        sc['mol'][mask]).reshape(-1, 1)
             d_denom = np.repeat(d_denom, d_numer.shape[1], axis=1)
             sc['evap_decay_constant'][mask, :] = -d_numer/d_denom
