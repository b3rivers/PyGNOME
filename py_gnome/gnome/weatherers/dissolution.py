--- conflicted
+++ resolved
@@ -164,11 +164,6 @@
         assert np.alltrue(T_wc_i <= float(time_step))
         assert np.alltrue(T_wc_i + T_calm_i <= float(time_step))
 
-<<<<<<< HEAD
-        aromatic_masses_i = fmasses * arom_mask
-        aromatic_fractions_i = (aromatic_masses_i.T / 
-                                aromatic_masses_i.sum(axis=1)).T
-=======
         oil_concentrations = self.oil_concentration(fmasses, rho)
 
         N_drop_i = self.droplet_subsurface_mass_xfer_rate(droplet_avg_sizes,
@@ -180,17 +175,11 @@
                                                           )
         print 'N_drop_i = ', N_drop_i
         print 'T_wc_i = ', T_wc_i
->>>>>>> 69dd2595
 
         #
         # OK, here it is, the mass dissolved in the water column.
         #
-<<<<<<< HEAD
-        mass_dissolved_in_wc = np.nan_to_num((aromatic_fractions_i.T * 
-                                              dX_dt_i * T_wc_i).T)
-=======
         mass_dissolved_in_wc = (N_drop_i.T * T_wc_i).T
->>>>>>> 69dd2595
 
         print 'mass_dissolved_in_wc = ', mass_dissolved_in_wc
 
@@ -271,13 +260,7 @@
 
     def water_column_time_fraction(self, model_time,
                                    water_phase_xfer_velocity):
-<<<<<<< HEAD
-        # wave_period = self.waves.peak_wave_period(model_time)
         wave_height = self.waves.get_value(model_time)[0]
-        # wind_speed = self.waves.wind.get_value(model_time)[0]
-=======
-        wave_height = self.waves.get_value(model_time)[0]
->>>>>>> 69dd2595
         wind_speed = max(.1, self.waves.wind.get_value(model_time)[0])
         wave_period = PiersonMoskowitz.peak_wave_period(wind_speed)
 
@@ -290,11 +273,6 @@
 
     def calm_between_wave_breaks(self, model_time, time_step,
                                  time_spent_in_wc=0.0):
-<<<<<<< HEAD
-        # wave_period = self.waves.peak_wave_period(model_time) PiersonMoskowitz.peak_wave_period(U)
-        # wind_speed = self.waves.wind.get_value(model_time)[0]
-=======
->>>>>>> 69dd2595
         wind_speed = max(.1, self.waves.wind.get_value(model_time)[0])
         wave_period = PiersonMoskowitz.peak_wave_period(wind_speed)
 
@@ -410,10 +388,6 @@
         assert len(partition_coeff.shape) == 1  # single dimension
 
         U_10 = max(.1, self.waves.wind.get_value(model_time)[0])
-<<<<<<< HEAD
-        # U_10 = self.waves.wind.get_value(model_time)[0]
-=======
->>>>>>> 69dd2595
         c_oil = oil_concentration
         k_ow = partition_coeff
 
