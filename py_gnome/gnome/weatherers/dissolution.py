--- conflicted
+++ resolved
@@ -135,13 +135,8 @@
         # calculate the partition coefficient (K_ow) for all aromatics
         # for each LE.
         # K_ow for non-aromatics are masked to 0.0
-<<<<<<< HEAD
-        K_ow_comp = arom_mask * LeeHuibers.partition_coeff(mol_wt, rho)
+        K_ow_comp = arom_mask * BanerjeeHuibers.partition_coeff(mol_wt, rho)
         data['partition_coeff'] = ((fmasses * K_ow_comp / mol_wt).sum(axis=1) / 
-=======
-        K_ow_comp = arom_mask * BanerjeeHuibers.partition_coeff(mol_wt, rho)
-        data['partition_coeff'] = ((fmasses * K_ow_comp / mol_wt).sum(axis=1) /
->>>>>>> 84b879a0
                                    (fmasses / mol_wt).sum(axis=1))
 
         avg_rhos = self.oil_avg_density(fmasses, rho)
