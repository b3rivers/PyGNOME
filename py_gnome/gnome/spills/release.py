'''
release objects that define how elements are released. A Spill() objects
is composed of a release object and an ElementType
'''

import copy
import functools
import math
import warnings
import numpy as np
import shapefile as shp
# import trimesh # making this optional
import geojson
import zipfile
import shapely

from math import ceil
from datetime import datetime, timedelta

from shapely.geometry import Polygon, Point, MultiPoint
import shapely.ops as ops

from pyproj import Proj, transform
import pyproj

from gnome.utilities.time_utils import asdatetime
import gnome.utilities.geometry.geo_routines as geo_routines


from colander import (String, SchemaNode, SequenceSchema, drop, Int, Float,
                      Boolean)

from gnome.persist.base_schema import ObjTypeSchema, WorldPoint, FeatureCollectionSchema
from gnome.persist.extend_colander import LocalDateTime, FilenameSchema
from gnome.persist.validators import convertible_to_seconds

from gnome.basic_types import world_point_type
from gnome.array_types import gat
from gnome.utilities.plume import Plume, PlumeGenerator

from gnome.outputters import NetCDFOutput
from gnome.gnomeobject import GnomeId
from gnome.environment.timeseries_objects_base import (TimeseriesData,
                                                       TimeseriesVector)
from gnome.environment.gridded_objects_base import Time

from gnome.weatherers.spreading import FayGravityViscous
from gnome.weatherers.spreading import r_time_scale
from gnome.environment import Water
from gnome.constants import water_kinematic_viscosity as water_kvis
from gnome.constants import gravity

class StartPositions(SequenceSchema):
    start_position = WorldPoint()

class BaseReleaseSchema(ObjTypeSchema):
    release_time = SchemaNode(
        LocalDateTime(), validator=convertible_to_seconds,
    )
    end_release_time = SchemaNode(
        LocalDateTime(), missing=drop,
        validator=convertible_to_seconds,
        save=True, update=True
    )
    num_elements = SchemaNode(Int(), missing=drop)
    num_per_timestep = SchemaNode(Int(), missing=drop)
    release_mass = SchemaNode(
        Float()
    )
    custom_positions = StartPositions(save=True, update=True)
    centroid = WorldPoint(save=False, update=False, read_only=True)


class PointLineReleaseSchema(BaseReleaseSchema):
    '''
    Contains properties required for persistence
    '''
    # start_position + end_position are only persisted as WorldPoint() instead
    # of WorldPointNumpy because setting the properties converts them to Numpy
    # _next_release_pos is set when loading from 'save' file and this does have
    # a setter that automatically converts it to Numpy array so use
    # WorldPointNumpy schema for it.
    start_position = WorldPoint(
        save=True, update=True
    )
    end_position = WorldPoint(
        missing=drop, save=True, update=True
    )
    description = 'PointLineRelease object schema'


class Release(GnomeId):
    """
    base class for Release classes.

    It contains interface for Release objects
    """
    _schema = BaseReleaseSchema

    def __init__(self,
                 release_time=None,
                 num_elements=None,
                 num_per_timestep=None,
                 end_release_time=None,
                 custom_positions=None,
                 release_mass=0,
                 retain_initial_positions=False,
                 **kwargs):
        """
        Required Arguments:

        :param release_time: time the LEs are released
        :type release_time: datetime.datetime or iso string.

        :param custom_positions: initial location(s) the elements are released
        :type custom_positions: iterable of (lon, lat, z)

        Optional arguments:

        .. note:: Either num_elements or num_per_timestep must be given. If
            both are None, then it defaults to num_elements=1000. If both are
            given a TypeError is raised because user can only specify one or
            the other, not both.

        :param num_elements: total number of elements to be released
        :type num_elements: integer default 1000

        :param num_per_timestep: fixed number of LEs released at each timestep
        :type num_elements: integer

        :param end_release_time=None: optional -- for a time varying release,
            the end release time. If None, then release is instantaneous
        :type end_release_time: datetime.datetime

        :param release_mass=0: optional. This is the mass released in kilograms.
        :type release_mass: integer

        :param retain_initial_positions: Optional. If True, each LE will retain
            information about it's originally released position
        :type retain_initial_positions: boolean
        """
        self._num_elements = self._num_per_timestep = None

        if num_elements is None and num_per_timestep is None:
            num_elements = 1000
        if num_elements is not None and num_per_timestep is not None:
            msg = ('Either num_elements released or a release rate, defined by'
                   ' num_per_timestep must be given, not both')
            raise TypeError(msg)
        self._num_per_timestep = num_per_timestep

        self.num_elements = num_elements
        self.release_time = asdatetime(release_time)
        self.end_release_time = asdatetime(end_release_time)
        if self.release_time is None:
            self.release_time = datetime.now()
        self.release_mass = release_mass
        self.custom_positions = custom_positions
        self.retain_initial_positions = retain_initial_positions
        self.rewind()
        super(Release, self).__init__(**kwargs)
        self.array_types.update({'positions': gat('positions'),
                                 'mass': gat('mass'),
<<<<<<< HEAD
                                 'init_mass': gat('mass')})
=======
                                 'init_mass': gat('mass'),
                                 'density': gat('density'),
                                 'release_rate': gat('release_rate'),
                                 'bulk_init_volume': gat('bulk_init_volume'),
                                 'area': gat('area'),
                                 'fay_area': gat('fay_area'),
                                 'frac_coverage': gat('frac_coverage'),})
>>>>>>> c59f4f1d
        if self.retain_initial_positions:
            self.array_types.update({'init_positions': gat('positions')})

    def __repr__(self):
        return ('{0.__class__.__module__}.{0.__class__.__name__}('
                'release_time={0.release_time!r}, '
                'num_elements={0.num_elements}'
                ')'.format(self))

    def rewind(self):
        self._prepared = False
        self._mass_per_le = 0
        self._release_ts = None
        self._pos_ts = None

    @property
    def centroid(self):
        if len(self.custom_positions):
            mp = shapely.geometry.MultiPoint(self.custom_positions)
            return np.array((mp.centroid.x, mp.centroid.y, 0))

    @property
    def release_mass(self):
        return self._release_mass

    @release_mass.setter
    def release_mass(self, val):
        if val is None or val < 0:
            val = 0
        self._release_mass = val

    @property
    def num_per_timestep(self):
        return self._num_per_timestep

    @num_per_timestep.setter
    def num_per_timestep(self, val):
        '''
        Defines fixed number of LEs released per timestep

        Setter does the following:

        1. sets num_per_timestep attribute
        2. sets num_elements to None since total elements depends on duration
            and timestep
        3. invokes _reference_to_num_elements_to_release(), which updates the
            method referenced by num_elements_to_release
        '''
        self._num_per_timestep = val
        if val is not None or val < 0:
            self._num_elements = None

    @property
    def num_elements(self):
        return self._num_elements

    @num_elements.setter
    def num_elements(self, val):
        '''
        over ride base class setter. Makes num_per_timestep None since only one
        can be set at a time
        '''
        if val is None:
            self._num_elements = val
            if self._num_per_timestep is None:
                self._num_per_timestep = 1
        elif val < 0:
            raise ValueError('number of elements cannot be less than 0')
        else:
            self._num_elements = val
        if val is not None:
            self._num_per_timestep = None

    @property
    def release_duration(self):
        '''
        duration over which particles are released in seconds
        '''
        if self.end_release_time is None:
            return 0
        else:
            return (self.end_release_time - self.release_time).total_seconds()

    @property
    def end_release_time(self):
        if self._end_release_time is None:
            return self.release_time
        else:
            return self._end_release_time

    @end_release_time.setter
    def end_release_time(self, val):
        '''
        Set end_release_time.
        If end_release_time is None or if end_release_time == release_time,
        it is an instantaneous release.

        Also update reference to set_newparticle_positions - if this was
        previously an instantaneous release but is now timevarying, we need
        to update this method
        '''
        val = asdatetime(val)
        if val is not None and self.release_time > val:
            raise ValueError('end_release_time must be greater than '
                             'release_time')

        self._end_release_time = val

    def LE_timestep_ratio(self, ts):
        '''
        Returns the ratio
        '''
        if self.num_elements is None and self.num_per_timestep is not None:
            return self.num_per_timestep
        return 1.0 * self.num_elements / self.get_num_release_time_steps(ts)

    def maximum_mass_error(self, ts):
        '''
        This function returns the maximum error in mass present in the model at
        any given time. In theory, this should be the mass of 1 LE
        '''
        pass

    def get_num_release_time_steps(self, ts):
        '''
        calculates how many time steps it takes to complete the release duration
        '''
        rts = int(ceil(self.release_duration / ts))
        if rts == 0:
            rts = 1
        return rts

    def generate_release_timeseries(self, num_ts, max_release, ts):
        '''
        Release timeseries describe release behavior as a function of time.
        _release_ts describes the number of LEs that should exist at time T
        PolygonRelease does not have a _pos_ts because it uses start_positions only
        All use TimeseriesData objects.
        '''
        t = None
        if num_ts == 1:
            # This is a special case, when the release is short enough a single
            # timestep encompasses the whole thing.
            if self.release_duration == 0:
                t = Time([self.release_time,
                          self.end_release_time + timedelta(seconds=1)])
            else:
                t = Time([self.release_time, self.end_release_time])
        else:
            t = Time([self.release_time + timedelta(seconds=ts * step)
                      for step in range(0, num_ts + 1)])
            t.data[-1] = self.end_release_time
        if self.release_duration == 0:
            self._release_ts = TimeseriesData(name=self.name+'_release_ts',
                                              time=t,
                                              data=np.full(t.data.shape, max_release).astype(int))
        else:
            self._release_ts = TimeseriesData(name=self.name+'_release_ts',
                                              time=t,
                                              data=np.linspace(0, max_release, num_ts + 1).astype(int))

    def num_elements_after_time(self, current_time):
        '''
        Returns the number of elements expected to exist at current_time.
        Returns 0 if prepare_for_model_run has not been called.
        :param current_time: time of release
        :type current_time: datetime
        '''
        if not self._prepared:
            return 0
        if current_time < self.release_time:
            return 0
        return int(math.ceil(self._release_ts.at(None, current_time, extrapolate=True)))

    def prepare_for_model_run(self, ts):
        '''
        :param ts: timestep as integer seconds
        '''
        if self._prepared:
            self.rewind()
        if self.LE_timestep_ratio(ts) < 1:
            raise ValueError('Not enough LEs: Number of LEs must at least \
                be equal to the number of timesteps in the release')

        num_ts = self.get_num_release_time_steps(ts)
        max_release = 0
        if self.num_per_timestep is not None:
            max_release = self.num_per_timestep * num_ts
        else:
            max_release = self.num_elements

        self.generate_release_timeseries(num_ts, max_release, ts)
        self._mass_per_le = self.release_mass*1.0 / max_release

        if self.__class__ is Release:
            self._prepared = True

    def initialize_LEs(self, to_rel, data, start_time, end_time):
        """
        set positions for new elements added by the SpillContainer

        .. note:: this releases all the elements at their initial positions at
            the end_time
        """
        if self.custom_positions is None or len(self.custom_positions) == 0:
            raise ValueError('No positions to release particles from')
        num_locs = len(self.custom_positions)
        if to_rel < num_locs:
            warnings.warn("{0} is releasing fewer LEs than number of start positions at time: {1}".format(self, end_time))

        sl = slice(-to_rel, None, 1)
        c_p = np.asarray(self.custom_positions)
        qt = to_rel // num_locs # number of times to tile self.start_positions
        rem = to_rel % num_locs # remaining LES to distribute randomly
        qt_pos = np.tile(c_p, (qt, 1))
        rem_pos = c_p[np.random.randint(0, len(c_p), rem)]
        pos = np.vstack((qt_pos, rem_pos))
        assert len(pos) == to_rel

        data['positions'][sl] = pos
        data['mass'][sl] = self._mass_per_le
        data['init_mass'][sl] = self._mass_per_le
        
        if self.retain_initial_positions:
            data['init_positions'][sl] = pos

    def initialize_LEs_Area(self, to_rel, data, std_density):
        pass

    def initialize_LEs_Area(self, to_rel, data, std_density):
        pass



class PointLineRelease(Release):
    """
    The primary spill source class  --  a release of floating
    non-weathering particles, can be instantaneous or continuous, and be
    released at a single point, or over a line.
    """
    _schema = PointLineReleaseSchema

    def __init__(self,
                 release_time=None,
                 start_position=None,
                 num_elements=None,
                 num_per_timestep=None,
                 end_release_time=None,
                 end_position=None,
                 release_mass=0,
                 **kwargs):
        """
        Required Arguments:

        :param release_time: time the LEs are released (datetime object)
        :type release_time: datetime.datetime

        :param start_position: initial location the elements are released
        :type start_position: 3-tuple of floats (long, lat, z)

        Optional arguments:

        .. note:: Either num_elements or num_per_timestep must be given. If
            both are None, then it defaults to num_elements=1000. If both are
            given a TypeError is raised because user can only specify one or
            the other, not both.

        :param num_elements: total number of elements to be released
        :type num_elements: integer

        :param num_per_timestep: fixed number of LEs released at each timestep
        :type num_elements: integer

        :param end_release_time=None: optional -- for a time varying release,
            the end release time. If None, then release is instantaneous
        :type end_release_time: datetime.datetime

        :param end_position=None: optional. For moving source, the end position
            If None, then release from a point source
        :type end_position: 3-tuple of floats (long, lat, z)

        :param release_mass=0: optional. This is the mass released in kilograms.
        :type release_mass: integer
        """

        super(PointLineRelease, self).__init__(release_time=release_time,
                                               end_release_time=end_release_time,
                                               num_elements=num_elements,
                                               release_mass = release_mass,
                                               **kwargs)

        # initializes internal variables: _end_release_time, _start_position,
        # _end_position
        self.start_position = start_position
        self.end_position = end_position

    def __repr__(self):
        return ('{0.__class__.__module__}.{0.__class__.__name__}('
                'release_time={0.release_time!r}, '
                'num_elements={0.num_elements}, '
                'start_position={0.start_position!r}, '
                'end_position={0.end_position!r}, '
                'end_release_time={0.end_release_time!r}'
                ')'.format(self))

    @property
    def is_pointsource(self):
        '''
        if end_position - start_position == 0, point source
        otherwise it is a line source

        :returns: True if point source, false otherwise
        '''
        if self.end_position is None:
            return True

        if np.all(self.end_position == self.start_position):
            return True

        return False

    @property
    def centroid(self):
        return self.start_position

    @property
    def start_position(self):
        return self._start_position

    @start_position.setter
    def start_position(self, val):
        '''
        set start_position and also make _delta_pos = None so it gets
        recomputed when model runs - it should be updated
        '''
        self._start_position = np.array(val,
                                        dtype=world_point_type).reshape((3, ))

    @property
    def end_position(self):
        if self._end_position is None:
            return self.start_position
        else:
            return self._end_position

    @end_position.setter
    def end_position(self, val):
        '''
        set end_position and also make _delta_pos = None so it gets
        recomputed - it should be updated

        :param val: Set end_position to val. This can be None if release is a
            point source.
        '''
        if val is not None:
            val = np.array(val, dtype=world_point_type).reshape((3, ))

        self._end_position = val

    def generate_release_timeseries(self, num_ts, max_release, ts):
        '''
        Release timeseries describe release behavior as a function of time.
        _release_ts describes the number of LEs that should exist at time T
        _pos_ts describes the spill position at time T
        All use TimeseriesData objects.
        '''
        super(PointLineRelease, self).generate_release_timeseries(num_ts, max_release, ts)
        t = self._release_ts.time
        lon_ts = TimeseriesData(name=self.name+'_lon_ts',
                                time=t,
                                data=np.linspace(self.start_position[0], self.end_position[0], num_ts + 1))
        lat_ts = TimeseriesData(name=self.name+'_lat_ts',
                                time=t,
                                data=np.linspace(self.start_position[1], self.end_position[1], num_ts + 1))
        z_ts = TimeseriesData(name=self.name+'_z_ts',
                                time=t,
                                data=np.linspace(self.start_position[2], self.end_position[2], num_ts + 1))
        self._pos_ts = TimeseriesVector(name=self.name+'_pos_ts',
                                        time=t,
                                        variables=[lon_ts, lat_ts, z_ts])

    def rewind(self):
        self._prepared = False
        self._mass_per_le = 0
        self._release_ts = None
        self._pos_ts = None

    def prepare_for_model_run(self, ts):
        super(PointLineRelease, self).prepare_for_model_run(ts)
        self._prepared = True

    def initialize_LEs(self, to_rel, data, start_time, end_time):
        '''
        Initializes the mass and position for to_rel new LEs.
        :param data: spill container with data arrays
        :param to_rel: number of elements to initialize
        :param start_time: initial time of release
        :param end_time: final time of release
        '''
        # if time_step == 0:
        #     time_step = 1  # to deal with initializing position in instantaneous release case
        if start_time == end_time:
            end_time += timedelta(seconds=1)
        sl = slice(-to_rel, None, 1)
        # if we have an interpolator -- why use linspace later?
        start_position = self._pos_ts.at(None, start_time, extrapolate=True)
        end_position = self._pos_ts.at(None, end_time, extrapolate=True)
        data['positions'][sl, 0] = \
            np.linspace(start_position[0],
                        end_position[0],
                        to_rel)
        data['positions'][sl, 1] = \
            np.linspace(start_position[1],
                        end_position[1],
                        to_rel)
        data['positions'][sl, 2] = \
            np.linspace(start_position[2],
                        end_position[2],
                        to_rel)
        data['mass'][sl] = self._mass_per_le
        data['init_mass'][sl] = self._mass_per_le
        
        if self.retain_initial_positions:
            data['init_positions'][sl] = data['positions'][sl]

<<<<<<< HEAD
=======
        if self.retain_initial_positions:
            data['init_positions'][sl] = data['positions'][sl]

        # compute release rate
        if self.release_duration > 0:
            data['release_rate'][sl] = sum(data['init_mass'][sl] / data['density'][sl]) / (end_time-start_time).total_seconds()
        else:
            data['release_rate'][sl] = np.nan
        # compute release rate

    def initialize_LEs_Area(self, to_rel, data, std_density):

        # compute initial spreading area
        sl = slice(-to_rel, None, 1)

        if not np.isnan(data['release_rate'][sl][0]):
                   data['bulk_init_volume'][sl] = r_time_scale * data['release_rate'][sl]
        else:
                   data['bulk_init_volume'][sl] = sum(data['init_mass'][sl] / data['density'][sl])

        data['vol_frac_le_st'][sl] = (data['init_mass'][sl] / data['density'][sl]) / data['bulk_init_volume'][sl]

        self.spread = FayGravityViscous()

        if hasattr(data, 'substance'):
           self.spread.prepare_for_model_run(data)
           if data.substance.is_weatherable:
              self.spread._set_init_relative_buoyancy(data.substance)
              init_blob_area = self.spread.init_area(water_kvis, self.spread._init_relative_buoyancy, data['bulk_init_volume'][sl][0])
              data['fay_area'][sl] = init_blob_area * data['vol_frac_le_st'][sl]
              data['area'][sl] = data['fay_area'][sl]
        # compute initial spreading area


>>>>>>> c59f4f1d
class PolygonReleaseSchema(BaseReleaseSchema):
    filename = FilenameSchema(save=False, update=False, test_equal=False, missing=drop)
    features = FeatureCollectionSchema(save=True, update=True, test_equal=True, missing=drop)


class PolygonRelease(Release):
    """
    A release of elements into a set of provided polygons.

    When X particles are determined to be released, they are into the polygons
    randomly. For each LE, pick a polygon, weighted by it's proportional area
    and place the LE randomly within it. By default the PolygonRelease uses
    simple area for polygon weighting. Other classes (NESDISRelease for example)
    may use other weighting functions.
    """
    _schema = PolygonReleaseSchema

    def __init__(self,
                 filename=None,
                 features=None,
                 polygons=None,
                 weights=None,
                 thicknesses=None,
                 **kwargs):
        """
        Required Arguments:

        :param release_time: time the LEs are released (datetime object)
        :type release_time: datetime.datetime

        :param polygons: polygons to use in this release
        :type polygons: list of shapely.Polygon or shapely.MultiPolygon.

        Optional arguments:

        :param filename: (optional) shapefile
        :type filename: string name of a zip file. Polygons loaded are concatenated after polygons from kwarg

        :param weights: (optional) LE placement probability weighting for each polygon. Must be the same length as the polygons kwarg, and must sum to 1. If None, weights are generated at runtime based on area proportion.

        :param num_elements: total number of elements to be released
        :type num_elements: integer default 1000

        :param num_per_timestep: fixed number of LEs released at each timestep
        :type num_elements: integer

        :param end_release_time=None: optional -- for a time varying release, the end release time. If None, then release is instantaneous
        :type end_release_time: datetime.datetime

        :param release_mass=0: optional. This is the mass released in kilograms.
        :type release_mass: integer
        """
        if filename is not None and features is not None:
            raise ValueError('Cannot pass both a filename and FeatureCollection to PolygonRelease')
        if filename is not None:
            file_fc = geo_routines.load_shapefile(filename)
            self.features = file_fc
            self.filename = filename
        elif features is not None:
            self.features = features
        else: #construction via kwargs...need to check some possible conflicts
            if polygons is not None:
                if weights is not None:
                    if thicknesses is not None:
                        raise ValueError('Cannot use both thicknesses and weights in PolygonRelease')
                    if len(weights) != len(polygons):
                        raise ValueError('Weights must be equal in length to provided Polygons')
            else:
                raise ValueError('Must provide polygons to PolygonRelease')
            self.features = self.gen_fc_from_kwargs(
                {'polygons': polygons,
                 'weights': weights,
                 'thicknesses': thicknesses}
            )

            #attach the feature_index so webgnomeclient can associate the polygons of a Feature
            #back to the Feature
            for i, feature in enumerate(self.features[:]):
                if 'feature_index' not in feature.properties:
                    feature.properties['feature_index'] = i

        super(PolygonRelease, self).__init__(
            **kwargs
        )

    @property
    def filename(self):
        if not hasattr(self, '_filename'):
            self._filename=None
        return self._filename

    @filename.setter
    def filename(self, f):
        self._filename = f

    @property
    def centroid(self):
        return np.array([self.polygons[0].centroid.x, self.polygons[0].centroid.y, 0])

    @property
    def __geo_interface__(self):
        return self.features.__geo_interface__


    def gen_fc_from_kwargs(self, kwargs):
        fc = geojson.FeatureCollection(features=[])
        feats = [geojson.Feature(geometry=poly) for poly in kwargs.pop('polygons',[])]
        attrnames = {'thicknesses': 'thickness',
                     'weights': 'weight',
                     'names': 'name'}
        for k, v in attrnames.items():
            if kwargs.get(k, False):
                for f, val in zip(feats, kwargs.get(k)):
                    f.properties[v] = val
        fc.features = feats
        return fc

    @property
    def features(self):
        return self._features

    @features.setter
    def features(self, fc):
        self._features = fc

    @property
    def polygons(self):
        return [shapely.geometry.shape(feat.geometry) for feat in self.features[:]]

    @polygons.setter
    def polygons(self, polys):
        #polygons must be list of shapely or geojson (Multi)Polygon
        for feat, poly in zip(self.features[:], poly):
            feat.geometry = geojson.loads(geojson.dumps(poly.__geo_interface__))

    @property
    def thicknesses(self):
        rv = [feat.properties.get('thickness', None) for feat in self.features[:]]
        return None if all([r == None for r in rv]) else rv

    @thicknesses.setter
    def thicknesses(self, vals):
        if vals is None:
            for feat in self.features[:]:
                del feat.properties['thickness']
            return
        if self.weights is not None:
            raise ValueError('Cannot assign thicknesses to {} due to previously assigned weights'.format(self.name))
        for feat, t in zip(self.features[:], vals):
            feat.properties['thickness'] = t

    @property
    def weights(self):
        rv = [feat.properties.get('weight', None) for feat in self.features[:]]
        return None if all([r == None for r in rv]) else rv

    @weights.setter
    def weights(self, vals):
        if vals is None:
            for feat in self.features[:]:
                del feat.properties['weight']
            return
        if self.thicknesses is not None:
            raise ValueError('Cannot assign thicknesses to {} due to previously assigned weights'.format(self.name))
        for feat, w in zip(self.features[:], vals):
            feat.properties['weight'] = w

    @property
    def areas(self):
        return [geo_routines.geo_area_of_polygon(p) for p in self.polygons]

    def rewind(self):
        self._prepared = False
        self._mass_per_le = 0
        self._release_ts = None
        self._tris = None
        self._weights = None
        #self._pos_ts = None

    def get_polys_as_tris(self, polys, weights=None):
        #decomposes a
        _tris = []
        _weights = []
        if weights is not None:
            #user provided custom per-(multi)polygon weighting
            if len(weights) != len(polys):
                raise(ValueError('{0}:{1} Number of weights and polygons are not equal {2} vs {3}'
                .format(self.obj_type, self.name, len(weights), len(polys))))
            for p, w in zip(polys, weights):
                tris = geo_routines.triangulate_poly(p)

                #scale weight of triangles by parent poly weight
                ws = [w * tri_weight for tri_weight in geo_routines.poly_area_weight(tris)]

                _tris += tris
                _weights += ws
        else:
            #use default weight-by-area-proportion
            _tris = sum([geo_routines.triangulate_poly(p) for p in self.polygons], _tris)
            _weights = geo_routines.poly_area_weight(_tris)

        assert np.isclose(sum(_weights), 1.0)

        return _tris, _weights

    def compute_distribution(self):
        #computes polygon probability weight distribution by volume
        areas = [geo_routines.geo_area_of_polygon(p) for p in self.polygons]
        #it is possible for the areas computed above to be nans, if the polygons
        #are invalid somehow. If this is the case, raise an error
        if any(np.isnan(areas)):
            raise ValueError('Invalid polygon in {}. Area computed is NaN'.format(self.name))

        volumes = [a * t for a, t in zip(areas, self.thicknesses)]
        total_vol = sum(volumes)

        weights = [v / total_vol for v in volumes]
        return weights

    def prepare_for_model_run(self, ts):
        '''
        :param ts: timestep as integer seconds
        '''
        super(PolygonRelease, self).prepare_for_model_run(ts)
        #first a sanity check. The release only makes sense if using wgs84 (lon, lat).
        #for example nesdis files come in pseudo-mercator coordinates.

        for poly in self.polygons:
            geo_routines.check_valid_polygon(poly)

        #unless user explicitly assigned weights, compute the distribution now
        if self.thicknesses:
            weights = self.compute_distribution()
        else:
            weights = self.weights
        self._tris, self._weights = self.get_polys_as_tris(self.polygons, weights)

        self._prepared = True

    def initialize_LEs(self, to_rel, data, start_time, end_time):
        """
        set positions for new elements added by the SpillContainer

        .. note:: this releases all the elements at their initial positions at
            the end_time
        """

        sl = slice(-to_rel, None, 1)
        pts = [geo_routines.random_pt_in_tri(s) for s in np.random.choice(self._tris, to_rel, p=self._weights)]
        pts = [np.append(pt, 0) for pt in pts] #add Z coordinate

        data['positions'][sl] = pts

        if self.retain_initial_positions:
            data['init_positions'][sl] = data['positions'][sl]

        data['mass'][sl] = self._mass_per_le
        data['init_mass'][sl] = self._mass_per_le

    def get_polygons(self):
        '''
        Returns an array of lengths, and a list of line arrays.
        The first array sequentially indexes the second array.
        When the second array is split up using the first array
        and the resulting lines are drawn, you should end up with a picture of
        the polygons.
        '''
        uniq_polys = geo_routines.mixed_polys_to_polygon(self.polygons)
        polycoords = [np.array(p.exterior.xy).T.astype(np.float32) for p in uniq_polys]
        lengths = np.array([len(p) for p in polycoords]).astype(np.int32)
        # weights = self.weights if self.weights is not None else []
        # thicknesses = self.thicknesses if self.thicknesses is not None else []
        return lengths, polycoords

    def get_metadata(self):
        weights = [f.properties.get('weight',0) for f in self.features[:]]
        thicknesses = [f.properties.get('thickness',0) for f in self.features[:]]
        rw = []
        rt = []
        for p, w, t in zip(self.polygons, weights, thicknesses):
            if isinstance(p, shapely.geometry.MultiPolygon):
                for subp in p:
                    rw.append(w)
                    rt.append(t)
            else:
                rw.append(w)
                rt.append(t)

        return {'weights': rw, 'thicknesses': rt}

    @classmethod
    def new_from_dict(cls, dict_):
        if 'filename' in dict_ and 'features' in dict_:
            dict_.pop('filename')
        return super(PolygonRelease, cls).new_from_dict(dict_)

# PolygonRelease = SpatialRelease

def GridRelease(release_time, bounds, resolution):
    """
    Utility function that creates a release with a grid of elements.

    Only 2-d for now

    :param bounds: bounding box of region you want the elements in:
                   ((min_lon, min_lat),
                    (max_lon, max_lat))
    :type bounds: 2x2 numpy array or equivalent

    :param resolution: resolution of grid -- it will be a resolution X resolution grid
    :type resolution: integer
    """
    lon = np.linspace(bounds[0][0], bounds[1][0], resolution)
    lat = np.linspace(bounds[0][1], bounds[1][1], resolution)
    lon, lat = np.meshgrid(lon, lat)
    positions = np.c_[lon.flat, lat.flat, np.zeros((resolution * resolution),)]

    return Release(release_time=release_time,
                          custom_positions=positions,
                          num_elements=len(positions),
                          )


class NESDISReleaseSchema(PolygonReleaseSchema):
    thicknesses = SequenceSchema(
        SchemaNode(Float()), save=False
    )
    record_areas = SequenceSchema(
        SchemaNode(Float()), save=False, read_only=True, update=False
    )
    oil_types = SequenceSchema(
        SchemaNode(String()), save=False
    )


class NESDISRelease(PolygonRelease):
    '''
    A PolygonRelease subclass that has functions and data specifically for
    representing NESDIS shapefiles within GNOME
    '''
    _schema = NESDISReleaseSchema

    def __init__(self,
                 filename=None,
                 features=None,
                 **kwargs):
        """
        :param filename: NESDIS shapefile
        :type filename: string filename

        :param feature: FeatureCollection representation of a NESDIS shapefile
        :type feature: geojson.FeatureCollection

        """

        for kw in ('thicknesses', 'weights', 'polygons'):
            if kwargs.get(kw):
                warnings.warn('{} passed to NESDISRelease init are ignored'.format(kw))

        if filename is not None and features is not None:
            raise ValueError('Cannot pass both a filename and FeatureCollection to NESDISRelease')
        if filename is None and features is None:
            raise ValueError('''NESDISRelease must be provided a filename
                or FeatureCollection to "filename" or "features" respectively''')
        if filename is not None:
            file_fc = NESDISRelease.load_nesdis(filename, kwargs.get('release_time', None))
            features = file_fc
            self.filename = filename
            kwargs['release_time'] = datetime.fromisoformat(features[0].properties['release_time'])
            kwargs['end_release_time'] = kwargs['release_time']
        if features and 'release_time' not in kwargs:
            kwargs['release_time'] = datetime.fromisoformat(features[0].properties['release_time'])

        super(NESDISRelease, self).__init__(
            features=features,
            **kwargs
        )

    @staticmethod
    def load_nesdis(filename, release_time=None):
        '''
        1. load a nesdis shapefile
        2. Translates the time in the property array
        3. Add extra properties as necessary

        filename should be a zipfile
        returns a geojson.FeatureCollection
        '''
        fc = geo_routines.load_shapefile(filename)
        release_time = datetime.now() if release_time is None else release_time
        for i, feature in enumerate(fc.features):
            im_date = feature.properties.get('DATE', None)
            im_time = feature.properties.get('TIME', None)
            if im_date and im_time:
                parsed_time = ''.join([d for d in im_time if d.isdigit()])
                try:
                    #if time found in file, it takes precedence over supplied release_time
                    #this is necessary for webgnome (for now?)
                    release_time = datetime.strptime(im_date + ' ' + parsed_time, '%m/%d/%Y %H%M')
                except ValueError as ve:
                    warnings.warn('Could not parse shapefile time: ' + str(ve))

            #append webgnomeclient or pygnome specific properties
            feature.properties['feature_index'] = i
            feature.properties['thickness'] = 50e-6 if feature.properties.get('OILTYPE', '').lower() == 'thick' else 5e-6
            feature.properties['release_time'] = release_time.isoformat()

        return fc

    @property
    def record_areas(self):
        return self.areas

    @property
    def oil_types(self):
        return [
            feat.properties.get('OILTYPE') if 'OILTYPE' in feat.properties
            else 'Group_{}'.format(feat.properties.get('feature_index'))
            for feat in self.features[:]
            ]

    @oil_types.setter
    def oil_types(self, ot):
        for o, feat in zip(ot, self.features[:]):
            feat.properties['OILTYPE'] = o

    def to_dict(self, json_=None):
        dct = super(NESDISRelease, self).to_dict(json_=json_)
        if json_ == 'save':
            #stick the geojson in the file for now
            fc = geojson.FeatureCollection(self.polygons)
            fc.thicknesses = self.thicknesses
            fc.record_areas = self.record_areas
            fc.oil_types = self.oil_types
            dct['json_file'] = geojson.dumps(fc)
        return dct


class ContinuousPolygonRelease(PolygonRelease):
    """
    continuous release of elements from specified positions
    NOTE 3/23/2021: THIS IS NOT FUNCTIONAL
    """
    def __init__(self,
                 release_time=None,
                 start_positions=None,
                 num_elements=10000,
                 end_release_time=None,
                 LE_timeseries=None,
                 **kwargs):
        """
        :param num_elements: the total number of elements to release.
                            note that this may be rounded to fit the
                            number of release points
        :type integer:

        :param release_time: the start of the release time
        :type release_time: datetime.datetime

        :param release_time: the end of the release time
        :type release_time: datetime.datetime

        :param start_positions: locations the LEs are released
        :type start_positions: (num_positions, 3) tuple or numpy array of float64
            -- (long, lat, z)

        num_elements and release_time passed to base class __init__ using super
        See base :class:`Release` documentation
        """
        super(self, PolygonRelease).__init__(
            release_time=release_time,
            num_elements=num_elements,
            end_release_time=end_release_time
        )
        Release.__init__(release_time,
                         num_elements,
                         **kwargs)

        self._start_positions = (np.asarray(start_positions,
                                           dtype=world_point_type).reshape((-1, 3)))

    @property
    def release_duration(self):
        '''
        duration over which particles are released in seconds
        '''
        if self.end_release_time is None:
            return 0
        else:
            return (self.end_release_time - self.release_time).total_seconds()

    def LE_timestep_ratio(self, ts):
        '''
        Returns the ratio
        '''
        return 1.0 * self.num_elements / self.get_num_release_time_steps(ts)


    def num_elements_to_release(self, current_time, time_step):
        '''
        Return number of particles released in current_time + time_step
        '''
        return len([e for e in self._plume_elem_coords(current_time,
                                                       time_step)])

    def num_elements_to_release(self, current_time, time_step):
        num = 0
        if(self.initial_release._release(current_time, time_step) and not self.initial_done):
            self.num_initial_released += self.initial_release.num_elements_to_release(
                current_time, 1)
            num += self.initial_release.num_elements_to_release(
                current_time, 1)
        num += self.continuous.num_elements_to_release(current_time, time_step)
        return num

    def set_newparticle_positions(self,
                                  num_new_particles,
                                  current_time,
                                  time_step,
                                  data_arrays):
        '''
        Set positions for new elements added by the SpillContainer
        '''
        coords = self._start_positions
        num_rel_points = len(coords)

        # divide the number to be released by the number of release points
        # rounding down so same for each point
        num_per_point = int(num_new_particles / num_rel_points)
        coords = coords * np.zeros(num_rel_points, num_per_point, 3)
        coords.shape = (num_new_particles, 3)
        data_arrays['positions'][-num_new_particles:, :] = self.coords




class VerticalPlumeRelease(Release):
    '''
    An Underwater Plume spill class -- a continuous release of particles,
    controlled by a contained spill generator object.
    - plume model generator will have an iteration method.  This will provide
    flexible looping and list comprehension behavior.
    '''

    def __init__(self,
                 release_time=None,
                 start_position=None,
                 plume_data=None,
                 end_release_time=None,
                 **kwargs):
        '''
        :param num_elements: total number of elements to be released
        :type num_elements: integer

        :param start_position: initial location the elements are released
        :type start_position: 3-tuple of floats (long, lat, z)

        :param release_time: time the LEs are released
        :type release_time: datetime.datetime

        :param start_positions: locations the LEs are released
        :type start_positions: (num_elements, 3) numpy array of float64
            -- (long, lat, z)
        '''
        super(VerticalPlumeRelease, self).__init__(release_time=release_time, **kwargs)

        self.start_position = np.array(start_position,
                                       dtype=world_point_type).reshape((3, ))

        plume = Plume(position=start_position, plume_data=plume_data)
        time_step_delta = timedelta(hours=1).total_seconds()
        self.plume_gen = PlumeGenerator(release_time=release_time,
                                        end_release_time=end_release_time,
                                        time_step_delta=time_step_delta,
                                        plume=plume)

        if self.num_elements:
            self.plume_gen.set_le_mass_from_total_le_count(self.num_elements)

    def _plume_elem_coords(self, current_time, time_step):
        '''
        Return a list of positions for all elements released within
        current_time + time_step
        '''
        next_time = current_time + timedelta(seconds=time_step)
        elem_counts = self.plume_gen.elems_in_range(current_time, next_time)

        for coord, count in zip(self.plume_gen.plume.coords, elem_counts):
            for c in (coord,) * count:
                yield tuple(c)

    def num_elements_to_release(self, current_time, time_step):
        '''
        Return number of particles released in current_time + time_step
        '''
        return len([e for e in self._plume_elem_coords(current_time,
                                                       time_step)])

    def set_newparticle_positions(self, num_new_particles,
                                  current_time, time_step, data_arrays):
        '''
        Set positions for new elements added by the SpillContainer
        '''
        coords = [e for e in self._plume_elem_coords(current_time, time_step)]
        self.coords = np.asarray(tuple(coords),
                                 dtype=world_point_type).reshape((-1, 3))

        if self.coords.shape[0] != num_new_particles:
            raise RuntimeError('The Specified number of new particals does not'
                               ' match the number calculated from the '
                               'time range.')

        self.num_released += num_new_particles
        data_arrays['positions'][-self.coords.shape[0]:, :] = self.coords


class InitElemsFromFile(Release):
    # fixme: This should really be a spill, not a release -- it does al of what
    # a spill does, not just the release part.
    '''
    release object that sets the initial state of particles from a previously
    output NetCDF file
    '''

    def __init__(self, filename, release_time=None, index=None, time=None):
        '''
        Take a NetCDF file, which is an output of PyGnome's outputter:
        NetCDFOutput, and use these dataarrays as initial condition for the
        release. The release sets not only 'positions' but also all other
        arrays it finds. Arrays found in NetCDF file but not in the
        SpillContainer are ignored. Optional arguments, index and time can
        be used to initialize the release from any other record in the
        NetCDF file. Default behavior is to use the last record in the NetCDF
        to initialize the release elements.

        :param str filename: NetCDF file from which to initialize released
            elements

        Optional arguments:

        :param int index=None: index of the record from which to initialize the
            release elements. Default is to use -1 if neither time nor index is
            specified

        :param datetime time: timestamp at which the data is desired. Looks in
            the netcdf data's 'time' array and finds the closest time to this
            and use this data. If both 'time' and 'index' are None, use
            data for index = -1
        '''
        self._read_data_file(filename, index, time)
        if release_time is None:
            release_time = self._init_data.pop('current_time_stamp').item()

        super(InitElemsFromFile,
              self).__init__(release_time, len(self._init_data['positions']))

        self.set_newparticle_positions = self._set_data_arrays

    def _read_data_file(self, filename, index, time):
        if time is not None:
            self._init_data = NetCDFOutput.read_data(filename, time,
                                                     which_data='all')[0]
        elif index is not None:
            self._init_data = NetCDFOutput.read_data(filename, index=index,
                                                     which_data='all')[0]
        else:
            self._init_data = NetCDFOutput.read_data(filename, index=-1,
                                                     which_data='all')[0]
        # if init_mass is not there, set it to mass
        # fixme: should this be a required data array?
        self._init_data.setdefault('init_mass', self._init_data['mass'].copy())

    def num_elements_to_release(self, current_time, time_step):
        '''
        all elements should be released in the first timestep unless start time
        is invalid. Start time is invalid if it is after the Spill's
        releasetime
        '''
        super(InitElemsFromFile, self).num_elements_to_release(current_time,
                                                               time_step)
        if self.start_time_invalid:
            return 0

        return self.num_elements - self.num_released

    def _set_data_arrays(self, num_new_particles, current_time, time_step,
                         data_arrays):
        '''
        Will set positions and all other data arrays if data for them was found
        in the NetCDF initialization file.
        '''
        for key, val in self._init_data.items():
            if key in data_arrays:
                data_arrays[key][-num_new_particles:] = val

        self.num_released = self.num_elements


def release_from_splot_data(release_time, filename):
    '''
    Initialize a release object from a text file containing splots.
    The file contains 3 columns with following data:
        [longitude, latitude, num_LEs_per_splot/5000]

    For each (longitude, latitude) release num_LEs_per_splot points
    '''
    # use numpy loadtxt - much faster
    pos = np.loadtxt(filename)
    num_per_pos = np.asarray(pos[:, 2], dtype=int)
    pos[:, 2] = 0

    # 'loaded data, repeat positions for splots next'
    start_positions = np.repeat(pos, num_per_pos, axis=0)

    return Release(release_time=release_time,
                   custom_positions=start_positions)<|MERGE_RESOLUTION|>--- conflicted
+++ resolved
@@ -161,9 +161,6 @@
         super(Release, self).__init__(**kwargs)
         self.array_types.update({'positions': gat('positions'),
                                  'mass': gat('mass'),
-<<<<<<< HEAD
-                                 'init_mass': gat('mass')})
-=======
                                  'init_mass': gat('mass'),
                                  'density': gat('density'),
                                  'release_rate': gat('release_rate'),
@@ -171,7 +168,6 @@
                                  'area': gat('area'),
                                  'fay_area': gat('fay_area'),
                                  'frac_coverage': gat('frac_coverage'),})
->>>>>>> c59f4f1d
         if self.retain_initial_positions:
             self.array_types.update({'init_positions': gat('positions')})
 
@@ -394,7 +390,7 @@
         data['positions'][sl] = pos
         data['mass'][sl] = self._mass_per_le
         data['init_mass'][sl] = self._mass_per_le
-        
+
         if self.retain_initial_positions:
             data['init_positions'][sl] = pos
 
@@ -593,12 +589,7 @@
                         to_rel)
         data['mass'][sl] = self._mass_per_le
         data['init_mass'][sl] = self._mass_per_le
-        
-        if self.retain_initial_positions:
-            data['init_positions'][sl] = data['positions'][sl]
-
-<<<<<<< HEAD
-=======
+
         if self.retain_initial_positions:
             data['init_positions'][sl] = data['positions'][sl]
 
@@ -633,7 +624,6 @@
         # compute initial spreading area
 
 
->>>>>>> c59f4f1d
 class PolygonReleaseSchema(BaseReleaseSchema):
     filename = FilenameSchema(save=False, update=False, test_equal=False, missing=drop)
     features = FeatureCollectionSchema(save=True, update=True, test_equal=True, missing=drop)
