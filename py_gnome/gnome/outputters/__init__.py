
<<<<<<< HEAD
from .outputter import Outputter, BaseOutputterSchema
from .netcdf import NetCDFOutput, NetCDFOutputSchema
from .renderer import Renderer, RendererSchema
from .weathering import WeatheringOutput
from .geo_json import (TrajectoryGeoJsonOutput,
=======
from outputter import Outputter, BaseOutputterSchema
from netcdf import NetCDFOutput, NetCDFOutputSchema
from renderer import Renderer, RendererSchema
from weathering import WeatheringOutput
from binary import BinaryOutput, BinaryOutputSchema
from geo_json import (TrajectoryGeoJsonOutput,
>>>>>>> 4c8457d6
                      IceGeoJsonOutput)
from .json import (IceJsonOutput,
                  CurrentJsonOutput,
                  SpillJsonOutput)

from .kmz import KMZOutput
from .image import IceImageOutput
from .shape import ShapeOutput
from .oil_budget import OilBudgetOutput

# NOTE: no need for __all__ if you want export everything!
outputters = [Outputter,
              NetCDFOutput,
              Renderer,
              WeatheringOutput,
              BinaryOutput,
              TrajectoryGeoJsonOutput,
              IceGeoJsonOutput,
              IceJsonOutput,
              CurrentJsonOutput,
              SpillJsonOutput,
              KMZOutput,
              IceImageOutput,
              ShapeOutput]

schemas = set()
for cls in outputters:
    if hasattr(cls, '_schema'):
        schemas.add(cls._schema)
schemas = list(schemas)<|MERGE_RESOLUTION|>--- conflicted
+++ resolved
@@ -1,22 +1,14 @@
 
-<<<<<<< HEAD
 from .outputter import Outputter, BaseOutputterSchema
 from .netcdf import NetCDFOutput, NetCDFOutputSchema
 from .renderer import Renderer, RendererSchema
 from .weathering import WeatheringOutput
+from .binary import BinaryOutput
 from .geo_json import (TrajectoryGeoJsonOutput,
-=======
-from outputter import Outputter, BaseOutputterSchema
-from netcdf import NetCDFOutput, NetCDFOutputSchema
-from renderer import Renderer, RendererSchema
-from weathering import WeatheringOutput
-from binary import BinaryOutput, BinaryOutputSchema
-from geo_json import (TrajectoryGeoJsonOutput,
->>>>>>> 4c8457d6
-                      IceGeoJsonOutput)
+                       IceGeoJsonOutput)
 from .json import (IceJsonOutput,
-                  CurrentJsonOutput,
-                  SpillJsonOutput)
+                   CurrentJsonOutput,
+                   SpillJsonOutput)
 
 from .kmz import KMZOutput
 from .image import IceImageOutput
@@ -42,4 +34,4 @@
 for cls in outputters:
     if hasattr(cls, '_schema'):
         schemas.add(cls._schema)
-schemas = list(schemas)+schemas = list(schemas)
