#!/usr/bin/env python
"""
spill_container.py

Implements a container for spills -- keeps all the data from each spill in one
set of arrays. The spills themselves provide some of the arrays themselves
(adding more each time LEs are released).
"""
import os
from collections import namedtuple

import numpy as np

from gnome.basic_types import fate as bt_fate
from gnome.basic_types import oil_status
from gnome.array_types import (gat,
                               ArrayType,
                               default_array_types)

from gnome.utilities.orderedcollection import OrderedCollection
import gnome.spill
from gnome import AddLogger
from gnome.exceptions import GnomeRuntimeError
from gnome.spill.substance import NonWeatheringSubstance


# Organize information about spills per substance
# 1. substances: list of substances
# 2. s_id: int ID to label the substance. If more than one type of substance
#    then 'substance' data_array is labeled using this unique index
# 3. spills: list of lists spills. Each element are list of spills
#    corresponding w/ substance
#
# if more than one type of substance in multiple spills, then label the
# substances as index into 'substances' list.
## no longer needed -- one substance per SpillContainer!

# substances_spills = namedtuple('substances_spills',
#                                ['substances',
#                                 's_id',
#                                 'spills'])


class FateDataView(AddLogger):
    _dicts_ = ('surface_weather', 'subsurf_weather', 'skim', 'burn',
               'disperse', 'non_weather', 'all')

    def __init__(self):
        self.reset()
        # self.substance_id = substance_id

    def reset(self):
        for fate_type in self._dicts_:
            setattr(self, fate_type, {})
        # all data - this is required by WeatheringData to update
        # properties of old LEs and properties of newly released LEs
        self.all = {}

    def _get_fate_mask(self, sc, fate):
        '''
        get fate_status mask over SC - only include LEs with 'mass' > 0.0
        '''
        if fate == 'all':
            # look at all fate data
            w_mask = np.asarray([True] * len(sc))
        else:
            w_mask = (sc['fate_status'] & getattr(bt_fate, fate) == getattr(bt_fate, fate))

        w_mask = np.logical_and(w_mask, sc['mass'] > 0.0)
        return w_mask

    def _set_data(self, sc, array_types, fate_mask, fate_status):
        '''
        Set the data arrays in the FateDataView

        fate_mask is the data already masked for the desired 'fate' option

        fate_status is the status the mask is for ('surface_weather', etc.)
        '''
        # # return all data associated with substance
        # if 'substance' in sc:
        #     fate_mask = np.logical_and(sc['substance'] == self.substance_id,
        #                                fate_mask)


        if np.all(fate_mask):
            # no need to make a copy of array
            setattr(self, fate_status, sc._data_arrays)
        else:
            dict_to_update = getattr(self, fate_status)
            for at in array_types:
                array = sc._array_name(at)

                if array not in dict_to_update:
                    dict_to_update[array] = sc[array][fate_mask]

            setattr(self, fate_status, dict_to_update)

    def get_data(self, sc, array_types, fate_status='surface_weather'):
        '''
        Get data that matches the given fate_status.
        Since this is weathering data, only include elements with 'mass' > 0

        Options are: 'all', 'surface_weather', 'subsurf_weather', 'skim', 'non_weather',
        'burn'
        '''
        self._set_data(sc,
                       array_types,
                       self._get_fate_mask(sc, fate_status),
                       fate_status)
        return getattr(self, fate_status)

    def update_sc(self, sc, fate_status='surface_weather'):
        '''
        update SC arrays with FateDataView arrays for specified fate
        - update all arrays just to make sure everything is in sync

        After update, remove LEs with mass = 0. Since weatherers call this at
        the end of a weathering step, this ensures zero mass LEs are removed
        from the arrays.

        .. note:: the 'id' of each LE corresponds with the index into SC array
                  when it was added. if LEs are removed, then this will not be
                  the case. Do not rely on this indexing. Instead, get the mask
                  again - the assumption is that the fate_mask should be the
                  same between getting the data and resync'ing the original arrays
                  in the SC
        '''
        d_to_sync = getattr(self, fate_status)

        if d_to_sync is sc._data_arrays:
            return

        w_mask = self._get_fate_mask(sc, fate_status)

        # if 'substance' in sc:
        #     w_mask = np.logical_and(sc['substance'] == self.substance_id,
        #                             w_mask)

        # if fate_status of LEs was updated, then reset data attribute. This is
        # because the data in the attribute is no longer valid. For instance,
        # if the 'burn' started with 'surface_weather' data_arrays, then
        # marked some of these LEs to be burned, they should no longer be
        # contained in the 'surface_weather' dict - easiest to reset the dict
        # and let it be recreated when the next weatherer asks for data.
        reset_view = False
        if ('fate_status' in d_to_sync and
                np.any(sc['fate_status'][w_mask] != d_to_sync['fate_status'])):
            reset_view = True
        elif ('mass' in d_to_sync and
              np.any(np.isclose(d_to_sync['mass'], 0))):
            # probably need a threshold close to 0.0 as opposed to equality
            reset_view = True
            self.logger.debug(self._pid + "found LEs with 'mass' equal to 0. "
                              "reset_view")

        for key, val in d_to_sync.iteritems():
            sc[key][w_mask] = val

        if reset_view:
            setattr(self, fate_status, {})

    def _reset_fatedata(self, sc, ix):
        '''
        reset all arrays that contain LE with 'id' = ix
        '''
        for fate in self._dicts_:
            data = getattr(self, fate)
            if len(data) > 0:
                idx = np.where(data['id'] == ix)[0]
                if len(idx) > 0:
                    self._set_data(sc, data.keys(),
                                   self._get_fate_mask(sc, fate),
                                   fate)


class SpillContainerData(object):
    """
    A really simple SpillContainer -- holds the data arrays,
    but doesn't manage spills, etc.

    Think of it as a read-only SpillContainer.

    Designed primarily to hold data retrieved from cache
    """
    def __init__(self, data_arrays=None, uncertain=False):
        """
        Initialize a SimpleSpillContainer.

        :param uncertain=False: flag indicating whether this holds uncertainty
                                elements or not
        :param data_arrays=None: A dict of all the data arrays you want to hold
                                 NOTE: no error checking! they should be
                                       correctly aligned, etc.

        The common use-case for this is for loading from cache for
        re-rendering, etc.

        Note: initialize current_time_stamp attribute to None. It is
        responsibility of caller to set current_time_stamp (for eg: Model)
        """
        self.uncertain = uncertain

        # sets whether the spill is active or not
        self.on = True

        if not data_arrays:
            data_arrays = {}

        self._data_arrays = data_arrays
        self.current_time_stamp = None
        self.mass_balance = {}
        self.substance = None

        # following internal variable is used when comparing two SpillContainer
        # objects. When testing the data arrays are equal, use this tolerance
        # with numpy.allclose() method. Default is to make it 0 so arrays must
        # match exactly. This will not be true when _state is stored midway
        # through the run since positions are stored as single dtype as opposed
        # to double
        self._array_allclose_atol = 0

    def __contains__(self, item):
        return item in self._data_arrays

    def __getitem__(self, data_name):
        """
        The basic way to access data for the LEs

        :param data_name: the name of the array to be returned

        example:  a_spill_container['positions'] give you the
                  (x,y,z positions array of the elements)

        :raises KeyError: raised if the data is not there
        """
        return self._data_arrays[data_name]

    def __setitem__(self, data_name, array):
        """
        sets the data item

        careful! -- this should probably only be used for testing!
        as all arrays need to be compatible

        It will be checked to at least be size-consistent with the rest of the
        data, and type-consistent if the data array is being replaced

        It will not allow user to add a new data_array - only existing
        data_arrays can be modified.
        All data_arrays are defined in prepare_for_model_run
        """
        array = np.asarray(array)

        if data_name in self._data_arrays:
            # if the array is already here, the type should match
            if array.dtype != self._data_arrays[data_name].dtype:
                raise ValueError('new data array must be the same type')

            # and the shape should match
            if array.shape != self._data_arrays[data_name].shape:
                msg = 'data array must be the same shape as original array'
                raise ValueError(msg)
        else:
            # make sure length(array) equals length of other data_arrays.
            # check against one key
            if array.shape == ():
                raise TypeError('0-rank arrays are not valid. '
                                'If new data is a scalar, '
                                'enter a list [value]')

            if (len(array) != len(self)):
                raise IndexError('length of new data should match length of '
                                 'existing data_arrays.')

        self._data_arrays[data_name] = array

    def __eq__(self, other):
        'Compare equality of two SpillContanerData objects'
        if type(self) != type(other):
            return False

        if len(self.__dict__) != len(other.__dict__):
            return False

        if self.substance != other.substance:
            return False

        # check key/val that are not dicts
        val_is_dict = []
        for key, val in self.__dict__.iteritems():
            'compare dict not including _data_arrays'
            if isinstance(val, dict):
                val_is_dict.append(key)
            elif key == '_substances_spills' or key == '_fate_data_view':
                '''
                this is just another view of the data - no need to write extra
                code to check equality for this
                '''
                pass
            elif val != other.__dict__[key]:
                return False

        # check key, val that are dicts
        for item in val_is_dict:
            if set(self.__dict__[item]) != set(other.__dict__[item]):
                # dicts should contain the same keys
                return False

            for key, val in self.__dict__[item].iteritems():
                other_val = other.__dict__[item][key]
                if isinstance(val, np.ndarray):
                    try:
                        if not np.allclose(val, other_val, 0,
                                           self._array_allclose_atol):
                            return False
                    except TypeError:
                        # not implemented for this dtype,
                        # so just check equality
                        if not np.all(val == other_val):
                            return False
                else:
                    if val != other_val:
                        return False

        return True

    def __ne__(self, other):
        return not (self == other)

    def __len__(self):
        """
        The "length" of a spill container is the number of elements in it.
        The first dimension of any ndarray in our data_arrays
        will always be the number of elements that are contained in a
        SpillContainer.
        """
        try:
            # find the length of an arbitrary first array
            return len(self._data_arrays.itervalues().next())
        except StopIteration:
            return 0

    @property
    def num_released(self):
        """
        The number of elements currently in the SpillContainer

        If SpillContainer is initialized, all data_arrays exist as ndarrays
        even if no elements are released.  So this will always return a valid
        int >= 0.
        """
        return len(self)

    @property
    def data_arrays(self):
        'Returns a dict of the all the data arrays'
        # this is a property in case we want change the internal implementation
        return self._data_arrays

    def keys(self):
        """
        a keys() function so it looks a bit more like a dict
        """
        return self._data_arrays.keys()


class SpillContainer(AddLogger, SpillContainerData):
    """
    Container class for all spills -- it takes care of capturing the released
    LEs from all the spills, putting them all in a single set of arrays.

    Many of the "fields" associated with a collection of elements are optional,
    or used only by some movers, so only the ones required will be requested
    by each mover.

    The data for the elements is stored in the _data_arrays dict. They can be
    accessed by indexing. For example:

    positions = spill_container['positions'] : returns a (num_LEs, 3) array of
    world_point_types
    """
    def __init__(self, uncertain=False):
        super(SpillContainer, self).__init__(uncertain=uncertain)
        self.spills = OrderedCollection(dtype=gnome.spill.spill.Spill)
        self.spills.register_callback(self._spills_changed,
                                      ('add', 'replace', 'remove'))
        self.rewind()

    def _reset_arrays(self):
        '''
        reset _array_types dict so it contains default keys/values
        '''

        # copy, cause we don't want to change the defaults!
        self._array_types = {}
        self._data_arrays = {}


    def _reset__substances_spills(self):
        ## Most of this not needed
        '''
        reset internal attributes to None and empty list []:

        1. _substances_spills: data structure to contain spills per substance
        2. _oil_comp_array_len: max number of psuedocomponents - relevant if
           more than one substance is used.
        3. _fate_data_list: list of FateDataView() objects. One object per
           substance if substance is not None

        '''
        # Initialize following either the first time it is used or in
        # prepare_for_model_run() -- it could change with each new spill
        self.substance = None

        # self._substances_spills = None
        self._oil_comp_array_len = 1

    def _reset__fate_data_view(self):
        # define the fate view of the data if 'fate_status' is in data arrays
        # 'fate_status' is included if weathering is on
        self._fate_data_view = FateDataView()

    def reset_fate_dataview(self):
        '''
        reset data arrays for each fate_dataviewer. Each substance that is not
        None has a fate_dataviewer object.
        '''
        self._fate_data_view.reset()
        # for viewer in self._fate_data_list:
        #     viewer.reset()

    def _set_substancespills(self):
        '''
        _substances could change when spills are added/deleted
        using _spills_changed callback to reset self._substance_spills to None

        This checks to make sure that the substance s set correctly and that
        there is not more than one substance

        All spills that are 'on' are included. A spill that is off isn't really
        being modeled so ignore it.

        .. note::
            Should not be called in middle of run. prepare_for_model_run()
            will invoke this if self._substance_spills is None. This is another
            view of the data - it doesn't contain any state that needs to be
            persisted.
        '''
        substance = False
        for spill in self.spills:
            if not spill.on:
                continue
            if substance is False:  #can't use None, as that means non-weathering
                substance = spill.substance
            else:
                if spill.substance != substance:
                    subs = [spill.substance for spill in self.spills if spill.on]
                    raise ValueError("A spill container can only hold one substance at a time\n"
                                     "These are the substances in the on spills:\n"
                                     "{}".format(subs))
        # set the number of oil components
        # fixme: with only one substance this could be determined elsewhere
        if hasattr(substance, 'num_components'):
            self._oil_comp_array_len = substance.num_components
        else:
            ## fixme -- is this needed for Non-substance?
            self._oil_comp_array_len = 1

        # it will be False if there are no spills
        self.substance = NonWeatheringSubstance() if substance is False else substance

        #     new_subs = spill.substance
        #     if new_subs in subs:
        #         # substance already defined for another spill
        #         ix = subs.index(new_subs)
        #         spills[ix].append(spill)
        #     else:
        #         # new substance not yet defined
        #         subs.append(new_subs)
        #         spills.append([spill])

        #         # also set _oil_comp_array_len to substance with most
        #         # components? -- *not* being used right now, but make it so
        #         # it works correctly for testing multiple substances
        #         if (hasattr(new_subs, 'num_components') and
        #                 new_subs.num_components > self._oil_comp_array_len):
        #             self._oil_comp_array_len = new_subs.num_components

        # # let's reorder subs so None is in the end:
        # if None in subs:
        #     ix = subs.index(None)
        #     spills.append(spills.pop(ix))
        #     subs.append(subs.pop(ix))

        # s_id = range(len(subs))

        # # # 'data' will be updated when weatherers ask for arrays they need
        # # # define the substances list and the list of spills for each substance
        # # self._substances_spills = substances_spills(substances=subs,
        # #                                             s_id=s_id,
        # #                                             spills=spills)

        # # if len(self.get_substances()) > 1:
        # #     # add an arraytype for substance if more than one substance
        # #     self._array_types.update({'substance': substance})

        # self.logger.info('{0} - number of substances: {1}'.
        #                  format(os.getpid(), len(self.get_substances())))

    def _set_fate_data(self):
        '''
        If the substance is not None, initialize the FateDataView object.
        '''
        # self._fate_data_list = []
        # for s_id, subs in zip(self._substances_spills.s_id,
        #                       self._substances_spills.substances):
        #     if subs is None:
        #         continue

        #     self._fate_data_list.append(FateDataView(s_id))
        self._fate_data_view = FateDataView()

    def _spills_changed(self, *args):
        '''
        call back called on spills add/delete/replace
        Callback simply resets the internal _substance_spills attribute to None
        since the old _substance_spills value could now be invalid.
        '''
        self._set_substancespills()

    def _get_s_id(self, substance):
        '''
        Look in the _substances_spills data structure of substance and return
        the corresponding s_id
        '''
        try:
            ix = self._substances_spills.substances.index(substance)
        except ValueError:
            'substance is not in list'
            self.logger.debug('{0} - Substance named: {1}, not found in data '
                              'structure'.format(os.getpid(), substance.name))
            return None

        return self._substances_spills.s_id[ix]

    def _get_fatedataview(self):
        '''
        return the FateDataView object
        '''
        # ix = self._get_s_id(substance)

        # if ix is None:
        #     msg = "substance named {0} not found".format(substance.name)
        #     self.logger.info(msg)
        #     return

        # # check
        # view = self._fate_data_list[ix]
        # if view.substance_id != ix:
        #     msg = "substance_id did not match as expected. Check!"
        #     raise ValueError(msg)

        return self._fate_data_view

    def _array_name(self, at):
        '''
        given an array type, return the name of the array. This can be string,
        in which case, it is the name of the array so return it. If its not
        a string, then return the at.name attribute.
        '''
        if isinstance(at, basestring):
            return at
        else:
            return at.name

    def _append_data_arrays(self, num_released):
        """
        initialize data arrays once spill has spawned particles
        Data arrays are set to their initial_values

        :param int num_released: number of particles released

        """
        for name, atype in self._array_types.iteritems():
            # initialize all arrays even if 0 length
            if atype.shape is None:
                # assume array type is for weather data, provide it the shape
                # per the number of components used to model the oil
                # currently, we only have one type of oil, so all spills will
                # model same number of oil_components
                # fixme: is this getting initilazed for non-weathing oil?!?
                #        and is atype.shape is None mean it's neccesarily oil components??
                #        couldn't his be initialized by the spill, which would know how many
                #        components it needs??
                a_append = atype.initialize(num_released,
                                            shape=(self._oil_comp_array_len,),
                                            initial_value=tuple([0] * self._oil_comp_array_len))
            else:
                a_append = atype.initialize(num_released)
            self._data_arrays[name] = np.r_[self._data_arrays[name], a_append]

    # def _set_substance_array(self, subs_idx, num_rel_by_substance):
    #     '''
    #     -. update 'substance' array if more than one substance present. The
    #     value of array is the index of 'substance' in _substances_spills
    #     data structure
    #     '''
    #     if 'substance' in self:
    #         if num_rel_by_substance > 0:
    #             self['substance'][-num_rel_by_substance:] = subs_idx

    def substancefatedata(self,
                          substance,
                          array_types,
                          fate='surface_weather'):
        '''
        Only one substance now!
        todo: fix this so it works for type of fate requested
        return the data for specified substance
        data must contain array names specified in 'array_types'
        '''
        view = self._get_fatedataview()
        return view.get_data(self, array_types, fate)

    def iterspillsbysubstance(self):
        '''
        iterate through the substances spills datastructure and return the
        spills associated with each substance. This is used by release_elements
        DataStructure contains all spills. If some spills contain None for
        substance, these will be returned
        '''
        # fixme -- totally unneccesary??
        # if self._substances_spills is None:
        #     self._set_substancespills()
        return self.spills

    def itersubstancedata(self, array_types, fate_status='surface_weather'):
        '''
        There is only one substance allowed per SpillContainer, so this is
        returns the data cooresponding to the fate_status.

        This is only here to preserve compatiblity

        returns (substance, substance_data)

        This is used by weatherers - if a substance is None, StopIteration is raised

        :param array_types: iterable containing array that should be in the
            data. This could be a set of strings corresponding with array names
            or ArrayType objects which have a name attribute
        :param select='select': a string stating the type of data to be
            returned. Default if 'surface', so all elements with
            status_codes==oil_status.in_water and z == 0 in positions array
        :returns: (substance, substance_data) for each iteration
            substance: substance object
            substance_data: dict of numpy arrays associated with substance with
            elements in_water and on surface if select == 'surface' or
            subsurface if select == 'subsurface'
        '''
        if self.substance is None:
            return []
        else:
            #data = self.data_arrays
            data = self._fate_data_view.get_data(self, array_types, fate_status)
            return [(self.substance, data)]

        # if self._substances_spills is None:
        #     self._set_substancespills()

        # return zip(self.get_substances(complete=False),
        #            [view.get_data(self, array_types, fate) for view in
        #             self._fate_data_list])

    def update_from_fatedataview(self,
                                 # substance=None,
                                 fate_status='surface_weather'):
        '''
        let's only update the arrays that were changed
        only update if a copy of 'data' exists.
        '''
        self._fate_data_view.update_sc(self, fate_status)
        # if substance is not None:
        #     view = self._get_fatedataview(substance)
        #     view.update_sc(self, fate)

        # else:
        #     # do for all substances
        #     for view in self._fate_data_list:
        #         view.update_sc(self, fate)

    def get_substances(self, complete=True):
        ##fixme: remove this method??
        """
        only one substance...
        """
        if self.substance is None:
            return [None] if complete else []
        else:
            return [self.substance]

        # '''
        # return substances stored in _substances_spills structure.
        # Include None if complete is True. Default is complete=True.
        # '''
        # if self._substances_spills is None:
        #     self._set_substancespills()

        # if complete:
        #     return self._substances_spills.substances
        # else:
        #     return filter(None, self._substances_spills.substances)

    @property
    def total_mass(self):
        '''
        return total mass spilled in 'kg'
        '''
        mass = 0
        for spill in self.spills:
            if spill.get_mass() is not None:
                mass += spill.get_mass()

        if mass == 0:
            return None
        else:
            return mass

    @property
    def substances(self):
        '''
        Returns list of substances for weathering - not including None since
        that is non-weathering.
        Currently, only one weathering substance is supported
        '''
        return self.get_substances(complete=False)

    @property
    def array_types(self):
        """
        user can modify ArrayType initial_value in middle of run. Changing
        the shape should throw an error. Change the dtype at your own risk.
        This returns a new dict so user cannot add/delete an ArrayType in
        middle of run. Use prepare_for_model_run() to do add an ArrayType.
        """
        return self._array_types

    def rewind(self):
        """
        In the rewind operation, we:
        - rewind all the spills
        - restore _array_types to contain only defaults
          - movers/weatherers could have been deleted and we don't want to
            carry associated data_arrays
          - prepare_for_model_run() will be called before the next run and
            new arrays can be given

        - purge the data arrays
          - we gather data arrays for each contained spill
          - the stored arrays are cleared, then replaced with appropriate
            empty arrays
        """
        for spill in self.spills:
            spill.rewind()
        # create a full set of zero-sized arrays. If we rewound, something
        # may have changed so let's get back to default _array_types
        self._reset_arrays()
        self._reset__substances_spills()
        self._reset__fate_data_view()
        self._set_substancespills()
        self.mass_balance = {}  # reset to empty dict

    def get_spill_mask(self, spill):
        return self['spill_num'] == self.spills.index(spill)

    def uncertain_copy(self):
        """
        Returns a copy of the spill_container suitable for uncertainty

        It has all the same spills, with the same ids, and the uncertain
        flag set to True
        """
        u_sc = SpillContainer(uncertain=True)
        for sp in self.spills:
            u_sc.spills += sp.uncertain_copy()

        return u_sc

    def prepare_for_model_run(self, array_types=None, time_step=300):
        """
        called when setting up the model prior to 1st time step
        This is considered 0th timestep by model

        Make current_time optional since SpillContainer doesn't require it
        especially for 0th step; however, the model needs to set it because
        it will write_output() after each step. The data_arrays along with
        the current_time_stamp must be set in order to write_output()

        :param model_start_time: model_start_time to initialize
            current_time_stamp. This is the time_stamp associated with 0-th
            step so initial conditions for data arrays
        :param array_types: a set of additional names and/or array_types to
            append to standard array_types attribute. Set can contain only
            strings or a tuple with (string, ArrayType). See Note below.

        .. note:: set can contains strings or tuples. If set contains only
            strings, say: {'mass', 'windages'},
            then SpillContainer looks for corresponding ArrayType object
            defined in gnome.array_types for 'mass' and 'windages'.
            If set contains a tuple, say: {('mass', gnome.array_types.mass)},
            then SpillContainer uses the ArrayType defined in the tuple.

        .. note:: The SpillContainer iterates through each of the item in
            array_types and checks to see if there is an associated initializer
            in any Spill. If corresponding initializer is found, it gets the
            array_types from initializer and appends them to its own list. This
            was added for the case where 'droplet_diameter' array is
            defined/used by initializer (InitRiseVelFromDropletSizeFromDist)
            and we would like to see it in output, but no Mover/Weatherer needs
            it.
        """
        # Question - should we purge any new arrays that were added in previous
        # call to prepare_for_model_run()?
        # No! If user made modifications to _array_types before running model,
        # let's keep those. A rewind will reset data_arrays.
        if array_types is None:
            array_types = {}

        #self._append_initializer_array_types(array_types)
        for s in self.spills:
            s.prepare_for_model_run(time_step)
        ats = default_array_types.copy()
        ats.update(array_types)
        self._array_types = ats

        # if self._substances_spills is None:
        #     self._set_substancespills()

        # also create fate_dataview if 'fate_status' is part of arrays
        if 'fate_status' in self.array_types:
            self._set_fate_data()

        # 'substance' data_array may have been added so initialize after
        # _set_substancespills() is invoked
        self._set_substancespills()
        self.initialize_data_arrays()

        # todo: maybe better to let map do this, but it does not have a
        # prepare_for_model_run() yet so can't do it there
        # need 'amount_released' here as well
        self.mass_balance['beached'] = 0.0
        self.mass_balance['off_maps'] = 0.0

    def initialize_data_arrays(self):
        """
        initialize_data_arrays() is called without input data during rewind
        and prepare_for_model_run to define all data arrays.
        At this time the arrays are empty.
        """
        for name, atype in self._array_types.iteritems():
            # Initialize data_arrays with 0 elements
            # fixme: is every array type with None shape neccesarily
            #        oil components??
            #        but it is more than just mass_components
            #        maybe some other flag??
            if atype.shape is None:
                num_comp = self._oil_comp_array_len
                self._data_arrays[name] = atype.initialize_null(shape=(num_comp,))
            else:
                self._data_arrays[name] = atype.initialize_null()

    def _get_fate_mask(self, fate):
        '''
        get fate_status mask over SC - only include LEs with 'mass' > 0.0
        '''
        if fate == 'all':
            # look at all fate data
            w_mask = np.asarray([True] * len(self))
        else:
            w_mask = (self['fate_status'] & getattr(bt_fate, fate) ==
                      getattr(bt_fate, fate))

        w_mask = np.logical_and(w_mask, self['mass'] > 0.0)
        return w_mask

    def release_elements(self, time_step, model_time):
        """
        Called at the end of a time step

        This calls release_elements on all of the contained spills, and adds
        the elements to the data arrays

        :returns: total number of particles released

        todo: may need to update the 'mass' array to use a default of 1.0 but
        will need to define it in particle units or something along those lines
        """
        total_rel = 0
        # substance index - used label elements from same substance
        # used internally only by SpillContainer - could be a strided array.
        # Simpler to define it only in SpillContainer as opposed to ArrayTypes
        # 'substance': ((), np.uint8, 0)
        for spill in self.spills:
            # only want to include the spills that are turned on.
            if not spill.on:
                continue
            num_rel = spill.release_elements(self, model_time, time_step)
<<<<<<< HEAD
            # print('spill id: {0} released {1}'.format(spill.id, num_rel))
=======
>>>>>>> 8e64a57d
            if num_rel > 0:
                # update 'spill_num' ArrayType's initial_value so it
                # corresponds with spill number for this set of released
                # particles - just another way to set value of spill_num
                # correctly
                self._array_types['spill_num'].initial_value = \
                    self.spills.index(spill)

                if len(self['spill_num']) > 0:
                    # unique identifier for each new element released
                    # this adjusts the _array_types initial_value since the
                    # initialize function just calls:
                    #  range(initial_value, num_released + initial_value)
                    self._array_types['id'].initial_value = \
                        self['id'][-1] + 1
                else:
                    # always reset value of first particle released to 0!
                    # The array_types are shared globally. To initialize
                    # uncertain spills correctly, reset this to 0.
                    # To be safe, always reset to 0 when no
                    # particles are released
                    self._array_types['id'].initial_value = 0

                # append to data arrays - number of oil components is
                # currently the same for all spills
                total_rel += num_rel

            # reset fate_dataview at each step - do it after release elements
        self.reset_fate_dataview()
        return total_rel

    def split_element(self, ix, num, l_frac=None):
        '''
        split an element into specified number.
        For data, like mass, that gets divided, l_frac can be optionally
        provided. l_frac is a list containing fraction of component's value
        given to each new element. len(l_frac) must be equal to num and
        sum(l_frac) == 1.0

        :param ix: id of element to be split - before splitting each element
            has a unique 'id' defined in 'id' data array
        :type ix: int
        :param num: split ix into 'num' number of elements
        :type num: int
        :param l_frac: list containing fractions that sum to 1.0 with
            len(l_frac) == num
        :type l_frac: list or tuple or numpy array
        '''
        # split the first location where 'id' matches
        try:
            idx = np.where(self['id'] == ix)[0][0]
        except IndexError:
            msg = "no element with id = {0} found".format(ix)
            self.logger.warning(msg)
            raise

        for name, at in self.array_types.iteritems():
            data = self[name]
            split_elems = at.split_element(num, self[name][idx], l_frac)
            data = np.insert(data, idx, split_elems[:-1], 0)
            data[idx + len(split_elems) - 1] = split_elems[-1]
            self._data_arrays[name] = data

        # update fate_dataview which contains this LE
        # for now we only have one type of substance
        self._fate_data_view._reset_fatedata(self, ix)

    def model_step_is_done(self):
        '''
        Called at the end of a time step
        Need to remove particles marked as to_be_removed...
        '''
        if len(self._data_arrays) == 0:
            return  # nothing to do - arrays are not yet defined.

        # LEs are marked as to_be_removed
        # C++ might care about this so leave as is
        to_be_removed = np.where(self['status_codes'] ==
                                 oil_status.to_be_removed)[0]

        if len(to_be_removed) > 0:
            for key in self._array_types.keys():
                self._data_arrays[key] = np.delete(self[key], to_be_removed,
                                                   axis=0)

    def __str__(self):
        return ('gnome.spill_container.SpillContainer\n'
                'spill LE attributes: {0}'
                .format(sorted(self._data_arrays.keys())))

    __repr__ = __str__


class SpillContainerPairData(object):
    """
    A really simple SpillContainerPair
      - holds SpillContainerPairData objects,
        but doen't manage spills, etc.

    Think of it as a read-only SpillContainerPair.

    Designed primarily to hold data retrieved from cache
    """
    def __init__(self, sc, u_sc=None):
        'Initialize object with the spill_containers passed in'
        if sc.uncertain:
            raise ValueError('sc is an uncertain SpillContainer')

        self._spill_container = sc

        if u_sc is None:
            self._uncertain = False
        else:
            self._uncertain = True

            if not u_sc.uncertain:
                raise ValueError('u_sc is not an uncertain SpillContainer')

            self._u_spill_container = u_sc

    def __repr__(self):
        return ('{0.__class__.__name__},\n'
                '  uncertain={0.uncertain}\n '.format(self))

    @property
    def uncertain(self):
        return self._uncertain

    def items(self):
        """
        returns a tuple of the enclosed spill containers

        if uncertainty is off, just one is in the tuple
        if uncertainly is on -- then it is a two-tuple:
            (certain_container, uncertain_container)

        To act on both:
            for sc in spill_container_pair.items():
                do_something_with(sc)

        NOTE: cache code counts on the uncertain SpillContainer being last
        """
        if self.uncertain:
            return (self._spill_container, self._u_spill_container)
        else:
            return (self._spill_container,)

    @property
    def LE_data(self):
        data = self._spill_container._data_arrays.keys()
        data.append('current_time_stamp')
        if self._spill_container.mass_balance:
            'only add if it is not an empty dict'
            data.append('mass_balance')

        return data

    def LE(self, prop_name, uncertain=False):
        if uncertain:
            sc = self._u_spill_container
        else:
            sc = self._spill_container

        if prop_name == 'current_time_stamp':
            return sc.current_time_stamp
        elif prop_name == 'mass_balance':
            return sc.mass_balance

        return sc[prop_name]

    def __eq__(self, other):
        'Compare equality of two SpillContainerPairData objects'
        if type(self) != type(other):
            return False

        if self.uncertain != other.uncertain:
            return False

        for sc in zip(self.items(), other.items()):
            if sc[0] != sc[1]:
                return False

        return True

    def __ne__(self, other):
        return not (self == other)


class SpillContainerPair(SpillContainerPairData):
    """
    Container holds two SpillContainers, one contains the certain spills while
    the other contains uncertainty spills if model uncertainty is on.
    """
    def __init__(self, uncertain=False):
        """
        initialize object:
        init spill_container, _uncertain and u_spill_container if uncertain

        Note: all operations like add, remove, replace and __iter__ are exposed
        to user for the spill_container.spills OrderedCollection
        """
        sc = SpillContainer()
        if uncertain:
            u_sc = SpillContainer(uncertain=True)
        else:
            u_sc = None

        super(SpillContainerPair, self).__init__(sc, u_sc)

    def rewind(self):
        'rewind spills in spill_container'
        self._spill_container.rewind()

        if self.uncertain:
            self._u_spill_container.rewind()
            if self._spill_container.spills != self._u_spill_container.spills:
                self._u_spill_container = \
                    self._spill_container.uncertain_copy()

    def __repr__(self):
        'unambiguous repr'
        return ('{0.__class__.__name__},\n'
                '  uncertain={0.uncertain}\n'
                '  Spills: {1}'.format(self, self._spill_container.spills))

    @property
    def uncertain(self):
        return self._uncertain

    @uncertain.setter
    def uncertain(self, value):
        if type(value) is not bool:
            raise TypeError("uncertain property must be a bool (True/False)")

        if self._uncertain is True and value is False:
            self._uncertain = value
            del self._u_spill_container  # delete if it exists
        elif self._uncertain is False and value is True:
            self._uncertain = value
            self._u_spill_container = self._spill_container.uncertain_copy()

    def _add_spill_pair(self, pair_tuple):
        'add both certain and uncertain spills given as a pair'
        if self.uncertain and len(pair_tuple) != 2:
            raise ValueError('You can only add a tuple containing a '
                             'certain/uncertain spill pair '
                             '(spill, uncertain_spill)')
        if not self.uncertain and len(pair_tuple) != 1:
            raise ValueError('Uncertainty is off. Tuple must only '
                             'contain (certain_spill,)')

        self._spill_container.spills += pair_tuple[0]
        if self.uncertain:
            self._u_spill_container.spills += pair_tuple[1]

    def _add_item(self, item):
        'could be a spill pair or a forecast spill - add appropriately'
        if isinstance(item, tuple):
            # add both certain and uncertain pair
            self._add_spill_pair(item)
        else:
            self._spill_container.spills += item
            if self.uncertain:
                self._u_spill_container.spills += item.uncertain_copy()

    def add(self, spills):
        """
        Add spill to spill_container and make copy in u_spill_container
        if uncertainty is on

        Note: Method can take either a list, tuple, or list of tuples
              with following assumptions:

        1. spills = Spill()    # A spill object, if uncertainty is on, make a
        copy for uncertain_spill_container.

        2. spills = [s0, s1, ..,]    # List of forecast spills. if uncertain,
        make a copy of each and add to uncertain_spill_container

        3. spills = (s0, uncertain_s0)    # tuple of length two. Assume first
        one is forecast spill and second one is the uncertain copy. Used
        when restoring from save file

        4. spills = [(s0, uncertain_s0), ..]    # list of tuples of length two.
        Added for completeness.
        """
        if isinstance(spills, list):
            for item in spills:
                self._add_item(item)
        else:
            # only adding one item, either a spill_pair or a forecast spill
            self._add_item(spills)

    def append(self, spill):
        self.add(spill)

    def remove(self, ident):
        '''
        remove object from spill_container.spills and the corresponding
        uncertainty spill as well
        '''
        if self.uncertain:
            'ident could be index or object so handle both'
            idx = self._spill_container.spills.index(
                self._spill_container.spills[ident])
            del self._u_spill_container.spills[idx]

        del self._spill_container.spills[ident]

    def __getitem__(self, ident):
        'only return the certain spill'
        spill = self._spill_container.spills[ident]
        return spill

    def __setitem__(self, ident, new_spill):
        self._spill_container.spills.replace(ident, new_spill)
        if self.uncertain:
            ix = self.index(new_spill)
            self._u_spill_container.spills[ix] = new_spill.uncertain_copy()

    def __delitem__(self, ident):
        self.remove(ident)

    def __iadd__(self, rop):
        self.add(rop)
        return self

    def __iter__(self):
        'iterates over the spills defined in spill_container'
        for sp in self._spill_container.spills:
            yield self.__getitem__(sp.id)

    def __len__(self):
        '''
        It refers to the total number of spills that have been added
        The uncertain and certain spill containers will contain the same number
        of spills return the length of spill_container.spills
        '''
        return len(self._spill_container.spills)

    def __contains__(self, ident):
        '''
        looks to see if ident which is the id of a spill belongs in the
        _spill_container.spills OrderedCollection
        '''
        return ident in self._spill_container.spills

    def to_dict(self):
        """
        takes the instance of SpillContainerPair class and outputs a dict with:
            'spills': call to_dict() on spills ordered collection
            stored in certain spill container

        if uncertain, then also return:
            'uncertain_spills': call to_dict() on spills ordered collection
            stored in uncertain spill container

        The input param json_ is not used. It is there to keep the same
        interface for all to_dict() functions
        """
        dict_ = {'spills':
                 self._spill_container.spills.to_dict()}
        if self.uncertain:
            dict_.update({'uncertain_spills':
                          self._u_spill_container.spills.to_dict()})
        return dict_

    def update_from_dict(self, dict_):
        '''
        takes a dict {'spills': [list of spill objects]}, checks them against
        the forecast spills contained in _spill_container.spills and updates
        if they are different

        It also creates a copy of the different spill and replaces the
        corresponding spill in _u_spill_container

        This is primarily intended for the webapp so the dict_ will only
        contain a list of forecast spills
        '''
        l_spills = dict_['spills']
        updated = False
        if len(l_spills) != len(self):
            updated = True

        if self._spill_container.spills.values() != l_spills:
            updated = True

        if updated:
            self.clear()
            if l_spills:
                self += l_spills
        return updated

    def spill_by_index(self, index, uncertain=False):
        '''return either the forecast spill or the uncertain spill at
        specified index'''
        if uncertain:
            return self._u_spill_container.spills[index]
        else:
            # __getitem__ should give correct result
            return self[index]

    def index(self, spill):
        '''
        Look for spill in forecast SpillContainer or uncertain SpillContainer
        and return the index of ordered collection where spill is found
        '''
        try:
            return self._spill_container.spills.index(spill)
        except Exception:
            return self._u_spill_container.spills.index(spill)

    @property
    def num_released(self):
        'elements released by (forecast, uncertain) spills'
        if self.uncertain:
            return (self._spill_container.num_released,
                    self._u_spill_container.num_released)
        else:
            return (self._spill_container.num_released,)

    def clear(self):
        'clear all spills from container pairs'
        self._spill_container.spills.clear()
        if self.uncertain:
            self._u_spill_container.spills.clear()<|MERGE_RESOLUTION|>--- conflicted
+++ resolved
@@ -905,10 +905,6 @@
             if not spill.on:
                 continue
             num_rel = spill.release_elements(self, model_time, time_step)
-<<<<<<< HEAD
-            # print('spill id: {0} released {1}'.format(spill.id, num_rel))
-=======
->>>>>>> 8e64a57d
             if num_rel > 0:
                 # update 'spill_num' ArrayType's initial_value so it
                 # corresponds with spill number for this set of released
