--- conflicted
+++ resolved
@@ -68,11 +68,7 @@
     end_release_time = SchemaNode(LocalDateTime(), missing=drop,
                                   validator=convertible_to_seconds)
     num_per_timestep = SchemaNode(Int(), missing=drop)
-<<<<<<< HEAD
-    description = 'PointLineRelease object schema'
-=======
     description = 'ContinuousRelease object schema'
->>>>>>> f9436a23
 
 
 class StartPositions(SequenceSchema):
@@ -660,11 +656,7 @@
     _state = copy.deepcopy(Release._state)
     _state.add(update=_update, save=_create)
 
-<<<<<<< HEAD
-    _schema = PointLineReleaseSchema
-=======
     _schema = ContinuousReleaseSchema
->>>>>>> f9436a23
 
     def __init__(self, release_time,
                  start_position,
@@ -675,27 +667,11 @@
                  initial_elements=None,
                  name=None):
 
-<<<<<<< HEAD
-        self._num_per_timestep = num_per_timestep
-        self.initial_release = PointLineRelease(
-            release_time, start_position, initial_elements)
-        self.continuous = PointLineRelease(
-            release_time, start_position, num_elements, num_per_timestep, end_release_time, end_position, name)
-
-        # initializes internal variables: _end_release_time, _start_position,
-        # _end_position
-        self.end_release_time = end_release_time
-        self.start_position = start_position
-        self.end_position = end_position
-
-        # need this for a line release
-=======
         self.initial_release = PointLineRelease(
             release_time, start_position, initial_elements)
         self.continuous = PointLineRelease(
             release_time, start_position, num_elements, num_per_timestep, end_release_time, end_position)
 
->>>>>>> f9436a23
         self._next_release_pos = self.start_position
 
         # set this the first time it is used
@@ -703,11 +679,8 @@
 
         self.initial_done = False
         self.num_initial_released = 0
-<<<<<<< HEAD
-=======
         if name:
             self.name = name
->>>>>>> f9436a23
 
     def num_elements_to_release(self, current_time, time_step):
         num = 0
@@ -732,42 +705,6 @@
             cont_rel, current_time, time_step, data_arrays)
 
     def rewind(self):
-<<<<<<< HEAD
-        '''
-        Rewind to initial conditions -- i.e. nothing released.
-        '''
-        super(ContinuousRelease, self).rewind()
-        self._next_release_pos = self.start_position
-        self._delta_pos = None
-
-    @property
-    def num_released(self):
-        return self.initial_release.num_released + self.continuous.num_released_
-
-    @property
-    def num_elements(self):
-        return self.initial_release.num_elements + self.continuous.num_elements
-
-    @num_elements.setter
-    def num_elements(self, val):
-        '''
-        made it a property w/ setter/getter because derived classes may need
-        to over ride the setter. See PointLineRelease() or an example
-        '''
-        self.continuous._num_elements = val
-
-    @property
-    def initial_elements(self):
-        return self.initial_release.num_elements
-
-    @initial_elements.setter
-    def initial_elements(self, val):
-        self.initial_release._num_elements = val
-
-    @property
-    def release_duration(self):
-        return self.continuous.release_duration
-=======
         self.initial_release.rewind()
         self.continuous.rewind()
         self.initial_done = False
@@ -790,7 +727,6 @@
 
         self.continuous._end_position = val
         self.continuous._delta_pos = None
->>>>>>> f9436a23
 
     @property
     def end_release_time(self):
@@ -814,32 +750,12 @@
         self.continuous.end_release_time = val
 
     @property
-<<<<<<< HEAD
-    def num_per_timestep(self):
-        return self.continuous.num_per_timestep
-
-    @num_per_timestep.setter
-    def num_per_timestep(self, val):
-        '''
-        Defines fixed number of LEs released per timestep
-
-        Setter does the following:
-
-        1. sets num_per_timestep attribute
-        2. sets num_elements to None since total elements depends on duration
-            and timestep
-        3. invokes _reference_to_num_elements_to_release(), which updates the
-            method referenced by num_elements_to_release
-        '''
-        self.continuous.num_per_timestep = val
-=======
     def initial_elements(self):
         return self.initial_release.num_elements
 
     @initial_elements.setter
     def initial_elements(self, val):
         self.initial_release.num_elements = val
->>>>>>> f9436a23
 
     @property
     def num_elements(self):
@@ -854,10 +770,6 @@
         self.continuous.num_elements = val
 
     @property
-<<<<<<< HEAD
-    def start_position(self):
-        return self._start_position
-=======
     def num_per_timestep(self):
         return self.continuous.num_per_timestep
 
@@ -889,7 +801,6 @@
     @property
     def start_position(self):
         return self.initial_release.start_position
->>>>>>> f9436a23
 
     @start_position.setter
     def start_position(self, val):
@@ -906,35 +817,6 @@
         self.initial_release._delta_pos = None
 
     @property
-<<<<<<< HEAD
-    def end_position(self):
-        return self.continuous._end_position
-
-    @end_position.setter
-    def end_position(self, val):
-        '''
-        set end_position and also make _delta_pos = None so it gets
-        recomputed - it should be updated
-
-        :param val: Set end_position to val. This can be None if release is a
-            point source.
-        '''
-        if val is not None:
-            val = np.array(val, dtype=world_point_type).reshape((3, ))
-
-        self.continuous._end_position = val
-        self.continuous._delta_pos = None
-
-    @classmethod
-    def deserialize(cls, json_):
-        schema = cls._schema(json_['json_'])
-        return schema.deserialize(json_)
-
-    def rewind(self):
-        self.initial_release.rewind()
-        self.continuous.rewind()
-        self.initial_done = False
-=======
     def start_time_invalid(self):
         if self.initial_release.start_time_invalid is None or self.continuous.start_time_invalid is None:
             return None
@@ -945,7 +827,6 @@
     def start_time_invalid(self, val):
         self.initial_release.start_time_invalid = val
         self.continuous.start_time_invalid = val
->>>>>>> f9436a23
 
 
 class SpatialRelease(Release, Serializable):
