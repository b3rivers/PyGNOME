--- conflicted
+++ resolved
@@ -3,15 +3,13 @@
 is composed of a release object and an ElementType
 '''
 
-<<<<<<< HEAD
 from __future__ import division
 from __future__ import absolute_import
 from __future__ import print_function
 from __future__ import unicode_literals
 
 import copy
-=======
->>>>>>> 7631d2ef
+
 import math
 import warnings
 import numpy as np
@@ -44,8 +42,8 @@
 
 from gnome.outputters import NetCDFOutput
 from gnome.gnomeobject import GnomeId
-from gnome.environment.timeseries_objects_base import TimeseriesData,\
-    TimeseriesVector
+from gnome.environment.timeseries_objects_base import (TimeseriesData,
+                                                       TimeseriesVector)
 from gnome.environment.gridded_objects_base import Time
 
 
@@ -53,6 +51,7 @@
     release_time = SchemaNode(
         LocalDateTime(), validator=convertible_to_seconds,
     )
+
 
 class PointLineReleaseSchema(BaseReleaseSchema):
     '''
