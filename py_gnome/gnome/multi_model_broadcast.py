
import sys
import os
import psutil
import time
import logging
import traceback
from six import reraise

from cPickle import loads, dumps
import uuid

import multiprocessing as mp
import tblib.pickling_support


import zmq
from zmq.eventloop import ioloop, zmqstream

from gnome import GnomeId
from gnome.environment import Wind
from gnome.outputters import WeatheringOutput


# allows us to pickle exception traceback info
tblib.pickling_support.install()


class ModelConsumer(mp.Process):
    '''
        This is a consumer process that makes the model available
        upon process creation so that registered commands can act upon
        the model.
        Program flow:
        - Read a command from the task queue
        - if there is a None command, we exit the process.
        - Parse the data received in the format:
            ('registeredcommand', {arg1: val1,
                                   arg2: val2,
                                   ...
                                   },
             )
        - Attempt to perform the registered command.  Registered commands
          are defined as private methods of this class.
        - Returns the results in a results queue

    '''
    def __init__(self, task_port, model,
                 ipc_folder='.'):
        mp.Process.__init__(self)

        self.task_port = task_port
        self.model = model
        self.ipc_folder = ipc_folder

    def run(self):
        # remove any root handlers else we get IOErrors for shared file
        # handlers
        # todo: find a better way to capture log messages for child processes
        root_logger = logging.getLogger()
        handler_list = root_logger.handlers[:]

        root_logger.setLevel(logging.CRITICAL)
        [root_logger.removeHandler(h) for h in handler_list]

        self.cleanup_inherited_files()

        context = zmq.Context()

        self.loop = ioloop.IOLoop.instance()

        sock = context.socket(zmq.REP)
        sock.bind('ipc://{0}/Task-{1}'.format(self.ipc_folder, self.task_port))

        # We need to create a stream from our socket and
        # register a callback for recv events.
        self.stream = zmqstream.ZMQStream(sock, self.loop)
        self.stream.on_recv(self.handle_cmd)

        self.loop.start()

        sock.close()
        context.destroy(linger=0)

    def cleanup_inherited_files(self):
        proc = psutil.Process(os.getpid())
        try:
            [os.close(c.fd) for c in proc.connections()]
        except Exception:
            # deprecated psutil API
            [os.close(c.fd) for c in proc.get_connections()]

    def handle_cmd(self, msg):
        '''
            the IOLoop only uses recv_multipart(), so we will always get
            a list of byte strings.
        '''
        cmd = loads(msg[0])
        if cmd is None:
            # Poison pill means shutdown
            self.loop.stop()
        else:
            try:
                cmd, args = cmd[:2]
                res = getattr(self, '_' + cmd)(**args)

                self.stream.send_unicode(dumps(res))
            except Exception:
                self.stream.send_unicode(dumps(sys.exc_info()))

    def _sleep(self, secs):
        '''
            Diagnostic only to simulate a long running command
        '''
        return time.sleep(secs)

    def _rewind(self):
        return self.model.rewind()

    def _step(self):
        begin = time.time()
        ret = self.model.step()
        end = time.time()

        if 'WeatheringOutput' in ret:
            ret['WeatheringOutput']['response_time'] = end - begin
        return ret

    def _num_time_steps(self):
        return self.model.num_time_steps

    def _full_run(self, rewind=True):
        return self.model.full_run(rewind=rewind)

    def _get_wind_timeseries(self):
        '''
            just some model diag
        '''
        res = []
        wind_objs = [e for e in self.model.environment
                     if isinstance(e, Wind)]

        for obj in wind_objs:
            ts = obj.get_wind_data()
            for tse in ts:
                res.append(tse['value'])

        return res

    def _get_spill_amounts(self):
        return [s.amount for s in self.model.spills]

    def _set_wind_speed_uncertainty(self, up_or_down):
        winds = [e for e in self.model.environment
                 if isinstance(e, Wind)]
        res = [w.set_speed_uncertainty(up_or_down) for w in winds]

        return all(res)

    def _set_spill_amount_uncertainty(self, up_or_down):
        res = [s.set_amount_uncertainty(up_or_down) for s in self.model.spills]

        return all(res)

    def _get_spill_container_uncertainty(self):
        return self.model.spills.uncertain

    def _set_spill_container_uncertainty(self, uncertain):
        self.model.spills.uncertain = uncertain

        return self.model.spills.uncertain

    def _get_cache_dir(self):
        return self.model._cache._cache_dir

    def _set_cache_dir(self):
        return self.model._cache.create_new_dir()

    def _get_cache_enabled(self):
        return self.model._cache.enabled

    def _set_cache_enabled(self, enabled):
        self.model._cache.enabled = enabled

    def _get_outputters(self):
        return [o for o in self.model.outputters]

    def _get_weatherer_attribute(self, idx, attr):
        return getattr(self.model.weatherers[idx], attr)

    def _set_weathering_output_only(self):
        del_list = [o for o in self.model.outputters
                    if not isinstance(o, WeatheringOutput)]
        for dl in del_list:
            del self.model.outputters[dl.id]


class ModelBroadcaster(GnomeId):
    '''
        Here is where we spawn an array of model consumer processes
        based on the variations in the model configurations we would like.

        More specifically, the model variations we are interested in are
        uncertainty variations.
    '''
    def __init__(self, model,
                 wind_speed_uncertainties,
                 spill_amount_uncertainties,
                 ipc_folder='.'):
        self.model = model
        self.ipc_folder = ipc_folder
        self.context = None
        self.consumers = []
        self.tasks = []
        self.task_files = []
        self.lookup = {}

        self._get_available_ports(wind_speed_uncertainties,
                                  spill_amount_uncertainties)
        self._spawn_consumers()
        self._spawn_tasks()

        for wsu in wind_speed_uncertainties:
            for sau in spill_amount_uncertainties:
                self._set_uncertainty(wsu, sau)

        for i in range(len(self.tasks)):
            self._set_new_cache_dir(i)
            self._disable_cache(i)
            self._set_weathering_output_only(i)

    def __del__(self):
        self.stop()

    def cmd(self, command, args,
            uncertainty_values=None, idx=None,
            in_parallel=True, timeout=None):
        '''
            Broadcast a command to the subprocesses, or target a specific
            subprocess.

            :param str command: Name of a registered runnable subprocess
                                command

            :param str args: Arguments to be passed with the command

            :param uncertainty_values: A set of values describing the
                                       uncertainty configuration of a
                                       particular subprocess
            :type uncertainty_values: A tuple of enumerated values that are
                                      defined at time of construction.
                                      (Note: Right now the values supported are
                                             {'down', 'normal', 'up'}.
                                             These are the only values that the
                                             weatherers understand)
                                      (Note: right now the tuple size is 2,
                                             but could be expanded as more
                                             uncertainty dimensions are added)

            :param int idx: The numeric index of a particular subprocess
                            If an index is passed in, the uncertainty values
                            will be ignored.
        '''
        if len(self.tasks) == 0:
            msg = ('Broadcaster is stopped.  Cannot execute command: {}({})'
                   .format(command,
                           ', '.join(['{}={}'.format(*i)
                                      for i in args.iteritems()])))
            self.logger.warning(msg)

            return None

        request = dumps((command, args))

        if idx is not None:
            self.tasks[idx].send(request)
            out = self.recv_from_task(self.tasks[idx])

            self.handle_child_exception(out)

            return out
        elif uncertainty_values is not None:
            idx = self.lookup[uncertainty_values]

            self.tasks[idx].send(request)
            out = self.recv_from_task(self.tasks[idx])

            self.handle_child_exception(out)

            return out
        else:
            out = []

            if timeout is not None:
                old_timeouts = [t.getsockopt(zmq.RCVTIMEO) for t in self.tasks]
                [t.setsockopt(zmq.RCVTIMEO, timeout * 1000)
                 for t in self.tasks]

            if in_parallel:
                [t.send(request) for t in self.tasks]

                try:
                    out = [self.recv_from_task(t) for t in self.tasks]
                except zmq.Again:
                    self.logger.warning('Broadcaster command has timed out!')
                    self.stop()
                    out = None
                except Exception as e:
                    self.logger.warning('Broadcaster caught exception {}'
                                        .format(e))
                    self.stop()
                    out = None
            else:
                for t in self.tasks:
                    t.send(request)
                    out.append(self.recv_from_task(t))

            if timeout is not None:
                [t.setsockopt(zmq.RCVTIMEO, time)
                 for t, time in zip(self.tasks, old_timeouts)]

            if out is not None:
                for o in out:
                    self.handle_child_exception(o)

            return out

    def recv_from_task(self, task):
        return loads(task.recv())

    def handle_child_exception(self, response):
        if (isinstance(response, tuple) and len(response) == 3 and
                isinstance(response[0], type) and
                isinstance(response[1], Exception) and
                isinstance(response[2], traceback.types.TracebackType)):
            self.stop()
            reraise(*response)

    def stop(self):
        if hasattr(self, 'tasks') and len(self.tasks) > 0:
            try:
                [t.send(dumps(None)) for t in self.tasks]
            except zmq.ZMQError as e:
                self.logger.warning('exception sending shutdown command: '
                                    '{}'.format(e))
            finally:
                [t.close() for t in self.tasks]

            for c in self.consumers:
                c.terminate()
                c.join()

            self.logger.info('joined all consumers!')

            self.context.term()

            self.clean_task_files()
            self.consumers = []
            self.tasks = []
            self.lookup = {}

    def clean_task_files(self):
        for f in self.task_files:
<<<<<<< HEAD
            os.remove(f)
=======
            try:
                os.remove(f)
            except OSError as e:
                if e.errno == 2:
                    pass
                else:
                    raise
>>>>>>> 6f131875

        self.task_files = []

    def _get_available_ports(self,
                             wind_speed_uncertainties,
                             spill_amount_uncertainties):
        self.task_ports = []
        idx = 0

        for wsu in wind_speed_uncertainties:
            for sau in spill_amount_uncertainties:
                self.task_ports.append(uuid.uuid4())
                self.lookup[(wsu, sau)] = idx
                idx += 1

    def _spawn_consumers(self):
        for p in self.task_ports:
            model_consumer = ModelConsumer(p, self.model, self.ipc_folder)
            model_consumer.start()
            self.consumers.append(model_consumer)

    def _spawn_tasks(self):
        self.context = zmq.Context()

        for p in self.task_ports:
            task = self.context.socket(zmq.REQ)
            task_file = '{}/Task-{}'.format(self.ipc_folder, p)

            task.connect('ipc://{}'.format(task_file))

            task.setsockopt(zmq.RCVTIMEO, 10 * 1000)
            task.setsockopt(zmq.LINGER, 5)

            self.tasks.append(task)
            self.task_files.append(task_file)

    def _set_uncertainty(self,
                         wind_speed_uncertainty,
                         spill_amount_uncertainty):
        # py_gnome spill container uncertainty is not used here
        # so we turn it off always
        idx = self.lookup[(wind_speed_uncertainty, spill_amount_uncertainty)]

        self.cmd('set_spill_container_uncertainty',
                 dict(uncertain=False), idx=idx)

        self.cmd('set_wind_speed_uncertainty',
                 dict(up_or_down=wind_speed_uncertainty), idx=idx)

        self.cmd('set_spill_amount_uncertainty',
                 dict(up_or_down=spill_amount_uncertainty), idx=idx)

    def _set_new_cache_dir(self, idx):
        self.cmd('set_cache_dir', {}, idx=idx)

    def _disable_cache(self, idx):
        self.cmd('set_cache_enabled', dict(enabled=False), idx=idx)

    def _set_weathering_output_only(self, idx):
        self.cmd('set_weathering_output_only', {}, idx=idx)<|MERGE_RESOLUTION|>--- conflicted
+++ resolved
@@ -361,9 +361,6 @@
 
     def clean_task_files(self):
         for f in self.task_files:
-<<<<<<< HEAD
-            os.remove(f)
-=======
             try:
                 os.remove(f)
             except OSError as e:
@@ -371,7 +368,6 @@
                     pass
                 else:
                     raise
->>>>>>> 6f131875
 
         self.task_files = []
 
