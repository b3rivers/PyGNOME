cimport numpy as np
from gnome import basic_types

cimport type_defs
cimport utils
from libc cimport stdlib

cdef class CyDateTime:
    cdef unsigned long * seconds
    cdef unsigned long tSeconds
    cdef type_defs.DateTimeRec * dateRec
    cdef type_defs.DateTimeRec tDateRec
<<<<<<< HEAD
    
    def __cinit__(self):
        self.seconds = &self.tSeconds
        self.dateRec = &self.tDateRec
         
    def __dealloc__(self):
        """
            No python or cython objects need to be deallocated.
            Tried deleting seconds, tSeconds, dateVal here, but compiler
            throws errors
        """
        pass
        
    def DateToSeconds(self, np.ndarray[type_defs.DateTimeRec, ndim=1] date):
        utils.DateToSeconds( &date[0], self.seconds)
        return self.tSeconds
    
=======
   
    def __cinit__(self):
        self.seconds = &self.tSeconds
        self.dateRec = &self.tDateRec
        
    def __dealloc__(self):
        """
            No python or cython objects need to be deallocated.
            Tried deleting seconds, tSeconds, dateVal here, but compiler
            throws errors
        """
        pass
       
    def DateToSeconds(self, np.ndarray[type_defs.DateTimeRec, ndim=1] date):
        utils.DateToSeconds( &date[0], self.seconds)
        return self.tSeconds

>>>>>>> e71fd0d2
    def SecondsToDate(self, unsigned long secs):
        utils.SecondsToDate( secs, self.dateRec)
        return self.tDateRec


def srand(seed):
    """
    Resets C++ random seed 
    """
    stdlib.srand(seed)<|MERGE_RESOLUTION|>--- conflicted
+++ resolved
@@ -6,50 +6,30 @@
 from libc cimport stdlib
 
 cdef class CyDateTime:
-    cdef unsigned long * seconds
-    cdef unsigned long tSeconds
-    cdef type_defs.DateTimeRec * dateRec
-    cdef type_defs.DateTimeRec tDateRec
-<<<<<<< HEAD
-    
-    def __cinit__(self):
-        self.seconds = &self.tSeconds
-        self.dateRec = &self.tDateRec
-         
-    def __dealloc__(self):
-        """
-            No python or cython objects need to be deallocated.
-            Tried deleting seconds, tSeconds, dateVal here, but compiler
-            throws errors
-        """
-        pass
+   cdef unsigned long * seconds
+   cdef unsigned long tSeconds
+   cdef type_defs.DateTimeRec * dateRec
+   cdef type_defs.DateTimeRec tDateRec
+   
+   def __cinit__(self):
+       self.seconds = &self.tSeconds
+       self.dateRec = &self.tDateRec
         
-    def DateToSeconds(self, np.ndarray[type_defs.DateTimeRec, ndim=1] date):
-        utils.DateToSeconds( &date[0], self.seconds)
-        return self.tSeconds
-    
-=======
-   
-    def __cinit__(self):
-        self.seconds = &self.tSeconds
-        self.dateRec = &self.tDateRec
-        
-    def __dealloc__(self):
-        """
-            No python or cython objects need to be deallocated.
-            Tried deleting seconds, tSeconds, dateVal here, but compiler
-            throws errors
-        """
-        pass
+   def __dealloc__(self):
+       """
+           No python or cython objects need to be deallocated.
+           Tried deleting seconds, tSeconds, dateVal here, but compiler
+           throws errors
+       """
+       pass
        
-    def DateToSeconds(self, np.ndarray[type_defs.DateTimeRec, ndim=1] date):
-        utils.DateToSeconds( &date[0], self.seconds)
-        return self.tSeconds
+   def DateToSeconds(self, np.ndarray[type_defs.DateTimeRec, ndim=1] date):
+       utils.DateToSeconds( &date[0], self.seconds)
+       return self.tSeconds
 
->>>>>>> e71fd0d2
-    def SecondsToDate(self, unsigned long secs):
-        utils.SecondsToDate( secs, self.dateRec)
-        return self.tDateRec
+   def SecondsToDate(self, unsigned long secs):
+       utils.SecondsToDate( secs, self.dateRec)
+       return self.tDateRec
 
 
 def srand(seed):
