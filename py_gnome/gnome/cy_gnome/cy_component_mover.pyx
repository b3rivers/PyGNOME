import os

cimport numpy as cnp
import numpy as np

from type_defs cimport *

from cy_current_mover cimport CyCurrentMover, dc_mover_to_cmover
from current_movers cimport ComponentMover_c, CATSMover_c
from movers cimport Mover_c
from gnome import basic_types
from gnome.cy_gnome.cy_ossm_time cimport CyOSSMTime
from gnome.cy_gnome cimport cy_mover
from gnome.cy_gnome.cy_helpers import filename_as_bytes

"""
Dynamic casts are not currently supported in Cython - define it here instead.
Since this function is custom for each mover, just keep it with the definition for each mover
"""
cdef extern from *:
    ComponentMover_c* dynamic_cast_ptr "dynamic_cast<ComponentMover_c *>" \
        (Mover_c *) except NULL


cdef class CyComponentMover(CyCurrentMover):

    cdef ComponentMover_c *component

    def __cinit__(self):
        'No plans to subclass this so no check to see who is calling me'
        self.mover = new ComponentMover_c()
        self.curr_mover = dc_mover_to_cmover(self.mover)
        self.component = dynamic_cast_ptr(self.mover)

    def __dealloc__(self):
        # since this is allocated in this class, free memory here as well
        del self.mover
        self.mover = NULL
        self.curr_mover = NULL
        self.component = NULL

    def text_read(self, cats_file1, cats_file2=None):
        """
        .. function::text_read

        """
        cdef OSErr err

        f1 = filename_as_bytes(cats_file1)
        if cats_file2:
            f2 = filename_as_bytes(cats_file2)
            err = self.component.TextRead(f1, f2)
        else:
            err = self.component.TextRead(f1, '')

        if err != 0:
            '''
            For now just raise an OSError - until the types of possible
            errors are defined and enumerated
            '''
            raise OSError("ComponentMover_c.TextRead returned an error")

    def __init__(self,
                 pat1_angle=0,
                 pat1_speed=10,
                 pat1_speed_units=2,
                 pat1_scale_to_value=0.1,
                 ref_point=None,
                 *args, **kwargs):
        """
        Initialize the CyComponentMover which sets the properties for the
        underlying C++ ComponentMover_c object

        :param pat1_angle=0: The angle for pattern 1
        :param pat1_speed=10: speed for pattern 1
        :param pat1_speed_units=m/s: Speed units
        :param pat1_scale_to_value=0.1:
        :param pat2_angle=0: The angle for pattern 2
        :param pat2_speed=10:
        :param pat2_speed_units=m/s: Speed units
<<<<<<< HEAD
        :param pat2_scale_to_value=0.1:
=======
        :param pat2_scale_to_value=0.1: 
        :param scale_by=NONE: Use Wind speed or Wind stress for scaling
>>>>>>> b31c4279

        .. note:: See base class for remaining properties which can be given
        as *args, or **kwargs. The *args is for pickling to work since it
        doesn't understand kwargs.
        """
        self.component.pat1Angle = pat1_angle
        self.component.pat1Speed = pat1_speed
        self.component.pat1SpeedUnits = pat1_speed_units
        self.component.pat1ScaleToValue = pat1_scale_to_value

        if not ref_point:
            # defaults (-999, -999, -999)
            ref_point = (-999, -999, -999)

        if not isinstance(ref_point, (list, tuple)) or len(ref_point) != 3:
            raise ValueError('CyCatsMover.__init__(): ref_point needs to be '
                             'in the format (long, lat, z)')

        self.ref_point = ref_point

    property pat1_angle:
        def __get__(self):
            return self.component.pat1Angle

        def __set__(self, value):
            self.component.pat1Angle = value

    property pat1_speed:
        def __get__(self):
            return self.component.pat1Speed

        def __set__(self, value):
            self.component.pat1Speed = value

    property pat1_speed_units:
        def __get__(self):
            return self.component.pat1SpeedUnits

        def __set__(self, value):
            self.component.pat1SpeedUnits = value

    property pat1_scale_to_value:
        def __get__(self):
            return self.component.pat1ScaleToValue

        def __set__(self, value):
            self.component.pat1ScaleToValue = value

    property pat2_angle:
        def __get__(self):
            return self.component.pat2Angle

        def __set__(self, value):
            self.component.pat2Angle = value

    property pat2_speed:
        def __get__(self):
            return self.component.pat2Speed

        def __set__(self, value):
            self.component.pat2Speed = value

    property pat2_speed_units:
        def __get__(self):
            return self.component.pat2SpeedUnits

        def __set__(self, value):
            self.component.pat2SpeedUnits = value

    property pat2_scale_to_value:
        def __get__(self):
            return self.component.pat2ScaleToValue
<<<<<<< HEAD

        def __set__(self, value):
            self.component.pat2ScaleToValue = value

=======
        
        def __set__(self,value):
            self.component.pat2ScaleToValue = value    
    
    property scale_by:
        def __get__(self):
            return self.component.scaleBy
        
        def __set__(self,value):
            self.component.scaleBy = value    
    
>>>>>>> b31c4279
    property ref_point:
        def __get__(self):
            """
            returns the tuple containing (long, lat) of reference point if it is defined
            by the user otherwise it returns None 

            """
            ref = self.component.GetRefPosition()
            if int(ref.z) == -999:
                return None
            else:
                return (ref.p.pLong / 1.e6, ref.p.pLat / 1.e6, ref.z)

        def __set__(self, ref_point):
            """
            accepts a list or a tuple
            will not work with a numpy array since indexing assumes a list or a tuple

            takes only (long, lat), if length is bigger than 2, it uses the 1st 2 datapoints

            """
            cdef WorldPoint3D pos

            pos.p.pLong = ref_point[0]*10**6    # should this happen in C++?
            pos.p.pLat = ref_point[1]*10**6
            pos.z = ref_point[2]

            self.component.SetRefPosition(pos)

    def __repr__(self):
        """
        Return an unambiguous representation of this object so it can be recreated
        """
        repr_ = ('{0.__class__.__name__}(pat1_angle={0.pat1_angle}, '
                 'pat1_speed={0.pat1_speed}, '
                 'pat1_speed_units={0.pat1_speed_units}, '
                 'pat1_scale_to_value={0.pat1_scale_to_value}, ').format(self)

        # add arguments from base class
        b_repr = super(CyComponentMover, self).__repr__()
        b_add = b_repr[b_repr.find('(') + 1:]
        repr_ += 'ref_point=%s, ' % str(self.ref_point) + b_add
        return repr_

    def __str__(self):
        """Return string representation of this object"""
        b_str = super(CyComponentMover, self).__str__()
        c_str = b_str + ('  pattern angle = {0.pat1_angle}\n'
                         '  pattern speed = {0.pat1_speed}\n'
                         '  pattern speed units = {0.pat1_speed_units}\n'
                         '  pattern scale to = {0.pat1_scale_to_value}\n'
                         '  ref_point = {0.ref_point}').format(self)
        return c_str

    def __reduce__(self):
        '''
        required or pickle/unpickle
        '''
        props = [self.pat1_angle, self.pat1_speed,
                 self.pat1_speed_units, self.pat1_scale_to_value,
                 self.ref_point]
        return self._append_base_reduce(props)

    def set_ossm(self, CyOSSMTime ossm):
        """
        Takes a CyOSSMTime object as input and sets C++ Component mover properties from the OSSM object.
        """
        self.component.SetTimeFile(ossm.time_dep)
        #self.cats.bTimeFileActive = True   # What is this?
        return True
            
#     def text_read(self, cats_pattern1, cats_pattern2=None):
#         """
#         read the current files
#         """
#         cdef OSErr err
#         cdef bytes path1_
#         cdef bytes path2_
#         
#         fname1 = os.path.normpath(cats_pattern1)
#         path1_ = to_bytes( unicode(cats_pattern1))
#         
#         if os.path.exists(path1_):
#             self.catsmover1 = new CATSMover_c()
#             #self.cats_pattern1 = dynamic_cast_ptr(self.catsmover1)
#             #err = self.cats_pattern1.TextRead(path1_)
#             err = self.catsmover1.TextRead(path1_)
#             if err != False:
#                 raise ValueError("CATSMover.text_read(..) returned an error. OSErr: {0}".format(err))
#         else:
#             raise IOError("No such file: " + path1_)
#         
#         if os.path.exists(cats_pattern2):
#             fname2 = os.path.normpath(cats_pattern2)
#             path2_ = to_bytes( unicode(cats_pattern2))
#             if os.path.exists(path2_):
#                 self.catsmover2 = new CATSMover_c()
#                 #self.cats_pattern2 = dynamic_cast_ptr(self.catsmover2)
#                 #err = self.cats_pattern2.TextRead(path2_)
#                 err = self.catsmover2.TextRead(path2_)
#                 if err != False:
#                     raise ValueError("CATSMover.text_read(..) returned an error. OSErr: {0}".format(err))
#             else:
#                 raise IOError("No such file: " + path2_)
# 
#         return True


    def get_move(self,
                 model_time,
                 step_len,
                 cnp.ndarray[WorldPoint3D, ndim=1] ref_points, 
                 cnp.ndarray[WorldPoint3D, ndim=1] delta, 
                 cnp.ndarray[short] LE_status, 
                 LEType spill_type):
        """
        .. function:: get_move(self,
                 model_time,
                 step_len,
                 cnp.ndarray[WorldPoint3D, ndim=1] ref_points,
                 cnp.ndarray[WorldPoint3D, ndim=1] delta,
                 cnp.ndarray[cnp.npy_double] windages,
                 cnp.ndarray[short] LE_status,
                 LEType LE_type)

        Invokes the underlying C++ ComponentMover_c.get_move(...)

        :param model_time: current model time
        :param step_len: step length over which delta is computed
        :param ref_points: current locations of LE particles
        :type ref_points: numpy array of WorldPoint3D
        :param delta: the change in position of each particle over step_len
        :type delta: numpy array of WorldPoint3D
        :param LE_windage: windage to be applied to each particle
        :type LE_windage: numpy array of numpy.npy_int16
        :param le_status: status of each particle - movement is only on particles in water
        :param spill_type: LEType defining whether spill is forecast or uncertain 
        :returns: none
        """
        cdef OSErr err

        N = len(ref_points)
 
        err = self.component.get_move(N, model_time, step_len, &ref_points[0], &delta[0], &LE_status[0], spill_type, 0)
        if err == 1:
            raise ValueError("Make sure numpy arrays for ref_points and deltas are defined")

        """
        Can probably raise this error before calling the C++ code - but the C++ also throwing this error
        """
        if err == 2:
            raise ValueError("The value for spill type can only be 'forecast'"
                             " or 'uncertainty' - you've chosen: "
                             + str(spill_type))
<|MERGE_RESOLUTION|>--- conflicted
+++ resolved
@@ -78,12 +78,8 @@
         :param pat2_angle=0: The angle for pattern 2
         :param pat2_speed=10:
         :param pat2_speed_units=m/s: Speed units
-<<<<<<< HEAD
-        :param pat2_scale_to_value=0.1:
-=======
         :param pat2_scale_to_value=0.1: 
         :param scale_by=NONE: Use Wind speed or Wind stress for scaling
->>>>>>> b31c4279
 
         .. note:: See base class for remaining properties which can be given
         as *args, or **kwargs. The *args is for pickling to work since it
@@ -156,12 +152,6 @@
     property pat2_scale_to_value:
         def __get__(self):
             return self.component.pat2ScaleToValue
-<<<<<<< HEAD
-
-        def __set__(self, value):
-            self.component.pat2ScaleToValue = value
-
-=======
         
         def __set__(self,value):
             self.component.pat2ScaleToValue = value    
@@ -173,7 +163,6 @@
         def __set__(self,value):
             self.component.scaleBy = value    
     
->>>>>>> b31c4279
     property ref_point:
         def __get__(self):
             """
