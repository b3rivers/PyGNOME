#!/usr/bin/env python
"""
Script to test GNOME with:

TAMOC - Texas A&M Oilspill Calculator

https://github.com/socolofs/tamoc

This is a very simple environment:

Simple map (no land) and simple current mover (steady uniform current)

Rise velocity and vertical diffusion

But it's enough to see if the coupling with TAMOC works.

"""


import os
import numpy as np
from datetime import datetime, timedelta

from gnome import scripting
<<<<<<< HEAD
#from gnome.spill.elements import plume
from gnome.utilities.distributions import WeibullDistribution
=======
>>>>>>> f7337ce6
from gnome.environment.gridded_objects_base import Variable, Time, Grid_S
from gnome.environment import GridCurrent
from gnome.environment import Wind

from gnome.model import Model
from gnome.maps.map import GnomeMap
<<<<<<< HEAD
from gnome.spill import point_line_release_spill
#from gnome.scripting import subsurface_plume_spill
=======
>>>>>>> f7337ce6
from gnome.movers import (RandomMover,
                          TamocRiseVelocityMover,
                          RandomMover3D,
                          SimpleMover,
                          c_GridCurrentMover,
                          PyCurrentMover,
                          constant_wind_mover,
                          WindMover)

from gnome.outputters import Renderer
from gnome.outputters import NetCDFOutput
from gnome.tamoc import tamoc_spill

# define base directory
base_dir = os.path.dirname(__file__)

x, y = np.mgrid[-30:30:61j, -30:30:61j]
y = np.ascontiguousarray(y.T)
x = np.ascontiguousarray(x.T)
# y += np.sin(x) / 1
# x += np.sin(x) / 5
g = Grid_S(node_lon=x,
          node_lat=y)
g.build_celltree()
t = Time.constant_time()
angs = -np.arctan2(y, x)
mag = np.sqrt(x ** 2 + y ** 2)
vx = np.cos(angs) * mag
vy = np.sin(angs) * mag
vx = vx[np.newaxis, :] * 5
vy = vy[np.newaxis, :] * 5

vels_x = Variable(name='v_x', units='m/s', time=t, grid=g, data=vx)
vels_y = Variable(name='v_y', units='m/s', time=t, grid=g, data=vy)
vg = GridCurrent(variables=[vels_y, vels_x], time=t, grid=g, units='m/s')


def make_model(images_dir=os.path.join(base_dir, 'images')):
    print('initializing the model')

    # set up the modeling environment
    start_time = datetime(2016, 9, 18, 1, 0)
    model = Model(start_time=start_time,
                  duration=timedelta(days=3),
                  time_step=30 * 60,
                  uncertain=False)

    print('adding the map')
    model.map = GnomeMap()  # this is a "water world -- no land anywhere"

    # renderere is only top-down view on 2d -- but it's something
    renderer = Renderer(output_dir=images_dir,
                        image_size=(1024, 768),
                        output_timestep=timedelta(hours=1),
                        )
    renderer.viewport = ((-87.295, 27.795), (-87.705, 28.205))

    print('adding outputters')
    model.outputters += renderer

    # Also going to write the results out to a netcdf file
    netcdf_file = os.path.join(base_dir, 'gulf_tamoc.nc')
    scripting.remove_netcdf(netcdf_file)

    model.outputters += NetCDFOutput(netcdf_file,
                                     which_data='most',
                                     # output most of the data associated with the elements
                                     output_timestep=timedelta(hours=2))

    print("adding Horizontal and Vertical diffusion")

    # Horizontal Diffusion
    #model.movers += RandomMover(diffusion_coef=100000)
    # vertical diffusion (different above and below the mixed layer)
    model.movers += RandomMover3D(vertical_diffusion_coef_above_ml=50,
                                        vertical_diffusion_coef_below_ml=10,
                                        horizontal_diffusion_coef_above_ml=100000,
                                        horizontal_diffusion_coef_below_ml=100,
                                        mixed_layer_depth=10)

    print('adding Rise Velocity')
    # droplets rise as a function of their density and radius
    model.movers += TamocRiseVelocityMover()

    hycom_file = os.path.join(base_dir, 'HYCOM_3d.nc')

    print('adding the 3D current mover')
    #gc = GridCurrent.from_netCDF('HYCOM_3d.nc')
    gc = GridCurrent.from_netCDF(hycom_file)

    #model.movers += PyCurrentMover('HYCOM_3d.nc')
    model.movers += PyCurrentMover(hycom_file)
#    model.movers += SimpleMover(velocity=(0., 0, 0.))
    model.movers += constant_wind_mover(10, 315, units='knots')

    # Wind from a buoy
    #w = Wind(filename='KIKT.osm')
    #model.movers += WindMover(w)


    # Now to add in the TAMOC "spill"
    print("Adding TAMOC spill")

    model.spills += tamoc_spill.TamocSpill(release_time=start_time,
                                        start_position=(-87.5, 28.0, 1000),
                                        num_elements=1000,
                                        release_duration=timedelta(days=2),
                                        #end_release_time=start_time + timedelta(days=2),
                                        name='TAMOC plume',
                                        #TAMOC_interval=None,  # how often to re-run TAMOC
                                        )

    #model.spills[0].data_sources['currents'] = gc

    return model


if __name__ == "__main__":
    scripting.make_images_dir()
    model = make_model()
    #model.spills[0].update_environment_conditions(model.model_time)
    #model.spills[0].tamoc_parameters['nbins'] = 20
    print("about to start running the model")
    for step in model:
        #if step['step_num'] == 1:
#             import random
#             for d in model.spills[0].droplets:
#                 d.density= random.randint(800,850)
#                  d.density = 850.
#            print 'running tamoc again'
#            sp = model.spills[0]
#            print sp.tamoc_parameters
#            sp.update_environment_conditions(model.model_time)
#            print sp.tamoc_parameters
#            sp._run_tamoc()
        print(step)
        # model.<|MERGE_RESOLUTION|>--- conflicted
+++ resolved
@@ -22,22 +22,12 @@
 from datetime import datetime, timedelta
 
 from gnome import scripting
-<<<<<<< HEAD
-#from gnome.spill.elements import plume
-from gnome.utilities.distributions import WeibullDistribution
-=======
->>>>>>> f7337ce6
 from gnome.environment.gridded_objects_base import Variable, Time, Grid_S
 from gnome.environment import GridCurrent
 from gnome.environment import Wind
 
 from gnome.model import Model
 from gnome.maps.map import GnomeMap
-<<<<<<< HEAD
-from gnome.spill import point_line_release_spill
-#from gnome.scripting import subsurface_plume_spill
-=======
->>>>>>> f7337ce6
 from gnome.movers import (RandomMover,
                           TamocRiseVelocityMover,
                           RandomMover3D,
