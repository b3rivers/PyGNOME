#!/usr/bin/env python
"""
Script to test GNOME with:

TAMOC - Texas A&M Oil spill Calculator

https://github.com/socolofs/tamoc

This is a very simple environment:

Simple map (no land) and simple current mover (steady uniform current)

Rise velocity and vertical diffusion

But it's enough to see if the coupling with TAMOC works.

"""

import gnome.scripting as gs
import gnome.tamoc.tamoc_spill as ts

from gnome.environment import (Water, Waves)
from gnome.weatherers import (Evaporation, Dissolution)
<<<<<<< HEAD
from gnome.spill.substance import GnomeOil
=======
from gnome.spills.substance import GnomeOil
>>>>>>> f7337ce6

import os
import numpy as np


def set_directory_structure():
    """
    Set up the base and output directories for a GNOME simulation

    Defines the directories for the base model run and the output.  If an
    output directory does not exist, this function will create that
    directory.

    Returns
    -------
    base_dir : os.path
        Directory path to the present directory where this file is stored.
    images_dir : os.path
        Directory path to the ./Images directory where visual output for
        this simulation will be stored.
    outfiles_dir : os.path
        Directory path to the ./Output directory where NetCDF and other data
        output for this simulation will be stored.

    """
    # Define the present directory as the base directory
    base_dir = os.path.dirname(__file__)

    # Store output in directories directly under the base directory
    images_dir = os.path.join(base_dir, 'Images')
    if not os.path.exists(images_dir):
        os.mkdir(images_dir)

    outfiles_dir = os.path.join(base_dir, 'Output')
    if not os.path.exists(outfiles_dir):
        os.mkdir(outfiles_dir)

    return (base_dir, images_dir, outfiles_dir)


def base_environment(water_temp=280.928,
                     salinity=34.5,
                     wind_speed=5.,
                     wind_dir=117.):
    """
    Create a minimalist ocean environment that allows for surface weathering

    Create a water, wind, and waves environment for a GNOME simulation that
    allows for surface weathering processes

    Parameters
    ----------
    water_temp : float
        Temperature of the surface water (K)
    salinity : float
        Salinity of the surface ocean water (psu)
    wind_speed : float
        Wind speed (kt)
    wind_dir : float
        Wind direction (deg from North).  Per atmospheric modeling
        convention, this points in the direction from which the wind is
        coming.

    Returns
    -------
    water : gnome.environment.Water
        GNOME environment object that contains the water temperature (K)
    wind : gnome.environment.constant_wind
        GNOME environment object that contains the local wind (speed in
        knots and direction in deg from North)
    waves : gnome.environment.Waves
        GNOME environment object that uses the wind and water objects to
        predict the wave conditions.

    """
    # Create an ocean environment using GNOME environment objects
    water = Water(temperature=water_temp, salinity=salinity)
    wind = gs.constant_wind(wind_speed,
                            wind_dir,
                            'knots')
    waves = Waves(wind, water)

    return (water, wind, waves)


def make_model():
    """
    Set up a GNOME simulation that uses TAMOC

    Set up a spill scenario in GNOME that uses TAMOC to simulate a subsurface
    blowout and then pass the TAMOC solution to GNOME for the far-field
    particle tracking

    """
    # Set up the directory structure for the model
    base_dir, images_dir, outfiles_dir = set_directory_structure()

    # Set up the modeling environment
    print('\n-- Initializing the Model         --')
    start_time = "2019-06-01T12:00"
    model = gs.Model(start_time=start_time,
                     duration=gs.days(3),
                     time_step=gs.minutes(30),
                     uncertain=False)

    # Add a map
    print('\n-- Adding a Map                   --')
    model.map = gs.GnomeMap()

    # Add image output
    print('\n-- Adding Image Outputters        --')
    renderer = gs.Renderer(output_dir=images_dir,
                           image_size=(1024, 768),
                           output_timestep=gs.hours(1),
                           viewport=((-0.15, -0.35), (0.15, 0.35)))
    model.outputters += renderer

    # Add NetCDF output
    print('\n-- Adding NetCDF Outputter        --')
    if not os.path.exists(outfiles_dir):
        os.mkdir(outfiles_dir)
    netcdf_file = os.path.join(outfiles_dir, 'script_tamoc.nc')
    gs.remove_netcdf(netcdf_file)
    file_writer = gs.NetCDFOutput(netcdf_file,
                                  which_data='all',
                                  output_timestep=gs.hours(2))
    model.outputters += file_writer
    oil_file = os.path.join(base_dir, 'light-louisianna-sweet-bp_AD01554.json')
    subs = GnomeOil(filename=oil_file)

    # Add a spill object
    print('\n-- Adding a Point Spill           --')
    end_release_time = model.start_time + gs.hours(12)
    point_source = ts.TamocSpill(num_elements=100,
                                 start_position=(0.0, 0.0, 1000.),
                                 release_duration=gs.hours(24),
                                 release_time=start_time,
                                 substance=subs,
                                 release_rate=20000.,
                                 units='bbl/day',
                                 gor=500.,
                                 d0=0.5,
                                 phi_0=-np.pi / 2.,
                                 theta_0=0.,
                                 windage_range=(0.01, 0.04),
                                 windage_persist=900,
                                 name='Oil Well Blowout')

    model.spills += point_source

    # Create an ocean environment
    water, wind, waves = base_environment(water_temp=273.15+21.,
                                          wind_speed=5.,
                                          wind_dir=225.)

    # Add a uniform current in the easterly direction
    print('\n-- Adding Currents                --')
    uniform_current = gs.SimpleMover(velocity=(0.1, 0.0, 0.))
    model.movers += uniform_current

    # Add a wind mover
    wind_mover = gs.WindMover(wind)
    model.movers += wind_mover

    # Add particle diffusion...note, units are in cm^2/s
    print('\n-- Adding Particle Diffusion      --')
    particle_diffusion = gs.RandomMover3D(
                         horizontal_diffusion_coef_above_ml=100000.,
                         horizontal_diffusion_coef_below_ml=10000.,
                         vertical_diffusion_coef_above_ml=100.,
                         vertical_diffusion_coef_below_ml=10.,
                         mixed_layer_depth=15.)
    model.movers += particle_diffusion

    # Add rise velocity for droplets
    print('\n-- Adding Particle Rise Velocity  --')
    # fixme: we do have code for rise velocity:
    #  gnome.movers.RiseVelocityMover
    #  let's test that later
    slip_velocity = gs.SimpleMover(velocity=(0.0, 0.0, -0.1))
    model.movers += slip_velocity


    # Add dissolution
    print('\n-- Adding Weathering              --')
    evaporation = Evaporation(water=water,
                              wind=wind)
    model.weatherers += evaporation

    dissolution = Dissolution(waves=waves,
                              wind=wind)
    model.weatherers += dissolution

    return model


def run_model(model):
    """
    Run a GNOME simulation

    Steps through all of the simulation time steps of a gnome.Model object
    simulation

    Parameters
    ----------
    model : gnome.Model
        A gnome.Model simulation object

    Returns
    -------
    model : gnome.Model
        A gnome.Model simulation object

    """
    print('\n-- RUNNING TAMOC-GNOME SIMULATION --')
    for step in model:
        print('   Step: %.4i' % (step['step_num']))

    return model


if  __name__ == '__main__':

    # Initialize the model
    model = make_model()

    # Run the model
    #model = run_model(model)<|MERGE_RESOLUTION|>--- conflicted
+++ resolved
@@ -21,11 +21,7 @@
 
 from gnome.environment import (Water, Waves)
 from gnome.weatherers import (Evaporation, Dissolution)
-<<<<<<< HEAD
-from gnome.spill.substance import GnomeOil
-=======
 from gnome.spills.substance import GnomeOil
->>>>>>> f7337ce6
 
 import os
 import numpy as np
