--- conflicted
+++ resolved
@@ -11,10 +11,6 @@
 
 #setuptools      # needed before pip can be installed anyway...
 #numpy>=1.7.0   
-<<<<<<< HEAD
-#Cython>=0.2
-=======
->>>>>>> 81ff02d9
 #netCDF4         # requires netcdf-4 binaries 
 #matplotlib
 #
