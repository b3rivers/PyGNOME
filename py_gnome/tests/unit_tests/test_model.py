#!/usr/bin/env python

"""
test code for the model class

not a lot to test by itself, but a start

"""
import os
import shutil
from datetime import datetime, timedelta

import numpy as np
import pytest

<<<<<<< HEAD
import gnome.model
import gnome.map
from gnome import movers, environment
import gnome.spill
from gnome.spill import SpatialRelease
import gnome.utilities.map_canvas
from gnome.utilities.file_tools import haz_files
from gnome.utilities import inf_datetime, remote_data
=======
from gnome.basic_types import datetime_value_2d
from gnome.utilities import inf_datetime
>>>>>>> 0c6a565e

import gnome.map
from gnome.model import Model
from gnome.spill import SpatialRelease, PointSourceRelease

from gnome.movers.simple_mover import SimpleMover
from gnome.movers import RandomMover, WindMover, CatsMover

from gnome.environment import Wind, Tide


basedir = os.path.dirname(__file__)
datadir = os.path.join(basedir, r"sample_data")
testmap = os.path.join(basedir, '../sample_data', 'MapBounds_Island.bna')


def setup_simple_model():
    """
    utility to setup up a simple, but complete model for tests
    """
    # create a place for test images (cleaning out any old ones)
    images_dir = os.path.join(basedir, "Test_images")
    if os.path.isdir(images_dir):
        shutil.rmtree(images_dir)
    os.mkdir(images_dir)

    start_time = datetime(2012, 9, 15, 12, 0)

    # the image output map
    mapfile = testmap

    # the land-water map
    gnome_map = gnome.map.MapFromBNA(mapfile,
                                     refloat_halflife=6,  # hours
                                     )

    renderer = gnome.renderer.Renderer(mapfile,
                                       images_dir,
                                       size=(400, 300))

    model = Model(time_step=timedelta(minutes=15),
                  start_time=start_time,
                  duration=timedelta(hours=1),
                  map=gnome_map,
                  uncertain=False,
                  cache_enabled=False,)

    model.outputters += renderer
    model.movers += SimpleMover(velocity=(1.0, -1.0, 0.0))

    N = 10  # a line of ten points
    start_points = np.zeros((N, 3), dtype=np.float64)
    start_points[:, 0] = np.linspace(-127.1, -126.5, N)
    start_points[:, 1] = np.linspace(47.93, 48.1, N)
    #print start_points
    spill = SpatialRelease(start_positions=start_points,
                           release_time=start_time,
                           )

    model.spills += spill

    return model


def test_init():
    model = Model()


def test_start_time():
    model = Model()

    st = datetime.now()
    model.start_time = st
    assert model.start_time == st

    model.step()

    st = datetime(2012, 8, 12, 13)
    model.start_time = st

    assert model.current_time_step == -1
    assert model.start_time == st


def test_timestep():
    model = Model()

    ts = timedelta(hours=1)
    model.time_step = ts
    assert model.time_step == ts.total_seconds()

    dur = timedelta(days=3)
    model.duration = dur
    assert model._duration == dur


def test_simple_run_rewind():
    """
    pretty much all this tests is that the model will run
    and the seed is set during first run, then set correctly
    after it is rewound and run again
    """

    start_time = datetime(2012, 9, 15, 12, 0)

    model = Model()

    model.map = gnome.map.GnomeMap()
    a_mover = SimpleMover(velocity=(1.0, 2.0, 0.0))

    model.movers += a_mover
    assert len(model.movers) == 1

    spill = PointSourceRelease(num_elements=10,
                               start_position=(0.0, 0.0, 0.0),
                               release_time=start_time,
                               )

    model.spills += spill
    assert len(model.spills) == 1
    #model.add_spill(spill)

    model.start_time = spill.release_time

    # test iterator:
    for step in model:
        print "just ran time step: %s" % model.current_time_step

    pos = np.copy(model.spills.LE('positions'))

    # rewind and run again:
    print "rewinding"
    model.rewind()
    # test iterator:
    for step in model:
        print "just ran time step: %s" % model.current_time_step

    assert np.all(model.spills.LE('positions') == pos)


def test_simple_run_with_map():
    """
    pretty much all this tests is that the model will run
    """

    start_time = datetime(2012, 9, 15, 12, 0)

    model = Model()

    model.map = gnome.map.MapFromBNA(testmap,
                                refloat_halflife=6,  # hours
                                )
    a_mover = SimpleMover(velocity=(1.0, 2.0, 0.0))

    model.movers += a_mover
    assert len(model.movers) == 1

    spill = PointSourceRelease(num_elements=10,
                               start_position=(0.0, 0.0, 0.0),
                               release_time=start_time,
                               )

    model.spills += spill
    #model.add_spill(spill)
    assert len(model.spills) == 1
    model.start_time = spill.release_time

    # test iterator:
    for step in model:
        print "just ran time step: %s" % step

    # reset and run again:
    model.reset()
    # test iterator:
    for step in model:
        print "just ran time step: %s" % step

    assert True


def test_simple_run_with_image_output():
    """
    pretty much all this tests is that the model will run and output images
    """

    # create a place for test images (cleaning out any old ones)
    images_dir = os.path.join(basedir, "Test_images")
    if os.path.isdir(images_dir):
        shutil.rmtree(images_dir)
    os.mkdir(images_dir)

    start_time = datetime(2012, 9, 15, 12, 0)

    # the land-water map
    gnome_map = gnome.map.MapFromBNA(testmap,
                                     refloat_halflife=6,  # hours
                                     )
    renderer = gnome.renderer.Renderer(testmap,
                                       images_dir,
                                       size=(400, 300))
    model = Model(time_step=timedelta(minutes=15),
                  start_time=start_time,
                  duration=timedelta(hours=1),
                  map=gnome_map,
                  uncertain=False,
                  cache_enabled=False,)

    model.outputters += renderer
    a_mover = SimpleMover(velocity=(1.0, -1.0, 0.0))
    model.movers += a_mover
    assert len(model.movers) == 1

    N = 10  # a line of ten points
    start_points = np.zeros((N, 3), dtype=np.float64)
    start_points[:, 0] = np.linspace(-127.1, -126.5, N)
    start_points[:, 1] = np.linspace(47.93, 48.1, N)
    #print start_points
    spill = SpatialRelease(start_positions=start_points,
                           release_time=start_time,
                           )

    model.spills += spill
    #model.add_spill(spill)
    assert len(model.spills) == 1

    model.start_time = spill.release_time
    #image_info = model.next_image()

    num_steps_output = 0
    while True:
        print "calling step"
        try:
            image_info = model.step()
            num_steps_output += 1
            print image_info
        except StopIteration:
            print "Done with the model run"
            break

    # there is the zeroth step, too.
    assert num_steps_output == \
        (model.duration.total_seconds() / model.time_step) + 1


def test_simple_run_with_image_output_uncertainty():
    """
    pretty much all this tests is that the model will run and output images
    """

    # create a place for test images (cleaning out any old ones)
    images_dir = os.path.join(basedir, "Test_images2")
    if os.path.isdir(images_dir):
        shutil.rmtree(images_dir)
    os.mkdir(images_dir)

    start_time = datetime(2012, 9, 15, 12, 0)

    # the land-water map
    gmap = gnome.map.MapFromBNA(testmap,
                               refloat_halflife=6,  # hours
                               )
    renderer = gnome.renderer.Renderer(testmap,
                                       images_dir,
                                       size=(400, 300))

    model = Model(time_step=timedelta(minutes=15),
                  start_time=start_time,
                  duration=timedelta(hours=1),
                  map=gmap,
                  uncertain=True,
                  cache_enabled=False,)

    model.outputters += renderer
    a_mover = SimpleMover(velocity=(1.0, -1.0, 0.0))
    model.movers += a_mover

    N = 10  # a line of ten points
    start_points = np.zeros((N, 3), dtype=np.float64)
    start_points[:, 0] = np.linspace(-127.1, -126.5, N)
    start_points[:, 1] = np.linspace(47.93, 48.1, N)
    #print start_points

    spill = SpatialRelease(start_positions=start_points,
                           release_time=start_time,
                           )

    model.spills += spill
    #model.add_spill(spill)
    model.start_time = spill.release_time
    #image_info = model.next_image()

    model.uncertain = True

    num_steps_output = 0
    while True:
        try:
            image_info = model.step()
            num_steps_output += 1
            print image_info
        except StopIteration:
            print "Done with the model run"
            break

    # there is the zeroth step, too.
    assert num_steps_output == \
        (model.duration.total_seconds() / model.time_step) + 1

    ## fixme -- do an assertionlooking for red in images?
    ##  ot at least make sure they are created?


def test_mover_api():
    """
    Test the API methods for adding and removing movers to the model.
    """
    start_time = datetime(2012, 1, 1, 0, 0)

    model = Model()
    model.duration = timedelta(hours=12)
    model.time_step = timedelta(hours=1)
    model.start_time = start_time

    mover_1 = SimpleMover(velocity=(1.0, -1.0, 0.0))
    mover_2 = SimpleMover(velocity=(1.0, -1.0, 0.0))
    mover_3 = SimpleMover(velocity=(1.0, -1.0, 0.0))
    mover_4 = SimpleMover(velocity=(1.0, -1.0, 0.0))

    # test our add object methods
    model.movers += mover_1
    model.movers += mover_2

    # test our get object methods
    assert(model.movers[mover_1.id] == mover_1)
    assert(model.movers[mover_2.id] == mover_2)
    with pytest.raises(KeyError):
        temp = model.movers['Invalid']
        print temp

    # test our iter and len object methods
    assert len(model.movers) == 2
    assert len([m for m in model.movers]) == 2
    for m1, m2 in zip(model.movers, [mover_1, mover_2]):
        assert m1 == m2

    # test our add objectlist methods
    model.movers += [mover_3, mover_4]
    assert [m for m in model.movers] == [mover_1, mover_2, mover_3, mover_4]

    # test our remove object methods
    del model.movers[mover_3.id]
    assert [m for m in model.movers] == [mover_1, mover_2, mover_4]
    with pytest.raises(KeyError):
        # our key should also be gone after the delete
        temp = model.movers[mover_3.id]
        print temp

    # test our replace method
    model.movers[mover_2.id] = mover_3
    assert [m for m in model.movers] == [mover_1, mover_3, mover_4]
    assert model.movers[mover_3.id] == mover_3
    with pytest.raises(KeyError):
        # our key should also be gone after the delete
        temp = model.movers[mover_2.id]
        print temp


# model start_time, No. of time_steps after which LEs release,
# duration as No. of timesteps
test_cases = [(datetime(2012, 1, 1, 0, 0), 0, 12),
              (datetime(2012, 1, 1, 0, 0), 12, 12),
              (datetime(2012, 1, 1, 0, 0), 13, 12)]


@pytest.mark.parametrize(("start_time", "release_delay", "duration"),
                         test_cases)
def test_all_movers(start_time, release_delay, duration):
    """
    a test that tests that all the movers at least can be run

    add new ones as they come along!
    """
    model = Model()
    model.time_step = timedelta(hours=1)
    model.duration = timedelta(seconds=model.time_step * duration)
    model.start_time = start_time
    start_loc = (1.0, 2.0, 0.0)  # random non-zero starting points

    # a spill - release after 5 timesteps
    release_time = start_time \
                 + timedelta(seconds=model.time_step * release_delay)
    model.spills += PointSourceRelease(num_elements=10,
                                       start_position=start_loc,
                                       release_time=release_time)

    # the land-water map
    model.map = gnome.map.GnomeMap()  # the simpleset of maps

    # simplemover
    model.movers += SimpleMover(velocity=(1.0, -1.0, 0.0))
    assert len(model.movers) == 1

    # random mover
    model.movers += RandomMover(diffusion_coef=100000)
    assert len(model.movers) == 2

    # wind mover
    series = np.array((start_time, (10, 45)),
                      dtype=datetime_value_2d).reshape((1,))
    model.movers += WindMover(Wind(timeseries=series,
                                   units='meter per second'))
    assert len(model.movers) == 3

    # add CATS mover
<<<<<<< HEAD
    c_data = remote_data.get_datafile( os.path.join(datadir, r"long_island_sound/tidesWAC.CUR") )
    model.movers += movers.CatsMover( c_data)
=======
    tides_file = os.path.join(datadir, r"long_island_sound/tidesWAC.CUR")
    model.movers += CatsMover(tides_file)
>>>>>>> 0c6a565e
    assert len(model.movers) == 4

    # run the model all the way...
    num_steps_output = 0
    for step in model:
        num_steps_output += 1
        print "running step:", step

    # test release happens correctly for all cases
    if release_delay < duration:
        # at least one get_move has been called after release
        assert np.all(model.spills.LE('positions')[:, :2] != start_loc[:2])
    elif release_delay == duration:
        # particles are released after last step so no motion,
        # only initial state
        assert np.all(model.spills.LE('positions') == start_loc)
    else:
        # release_delay > duration so nothing released though model ran
        assert len(model.spills.LE('positions')) == 0

    # there is the zeroth step, too.
    assert num_steps_output == (model.duration.total_seconds() / model.time_step) + 1


# 0 is infinite persistence
@pytest.mark.parametrize("wind_persist", [0, 900, 5])
def test_linearity_of_wind_movers(wind_persist):
    """
    WindMover is defined as a linear operation - defining a model
    with a single WindMover with 15 knot wind is equivalent to defining
    a model with three WindMovers each with 5 knot wind. Or any number of
    WindMover's such that the sum of their magnitude is 15knots and the
    direction of wind is the same for both cases.

    Below is an example which defines two models and runs them.
    In model2, there are multiple winds defined so the windage parameter
    is reset 3 times for one timestep.
    Since windage range and persistance do not change, this only has the effect
    of doing the same computation 3 times. However, the results are the same.

    The mean and variance of the positions for both models are close.
    As windage_persist is decreased, the values become closer.
    Setting windage_persist=0 gives the larged difference between them.
    """
    units = 'meter per second'
    start_time = datetime(2012, 1, 1, 0, 0)
    series1 = np.array((start_time, (15, 45)),
                       dtype=datetime_value_2d).reshape((1,))
    series2 = np.array((start_time, (6, 45)),
                       dtype=datetime_value_2d).reshape((1,))
    series3 = np.array((start_time, (3, 45)),
                       dtype=datetime_value_2d).reshape((1,))

    num_LEs = 1000
    model1 = Model()
    model1.duration = timedelta(hours=1)
    model1.time_step = timedelta(hours=1)
    model1.start_time = start_time
    model1.spills += PointSourceRelease(num_elements=num_LEs,
                                        start_position=(1., 2., 0.),
                                        release_time=start_time,
                                        windage_persist=wind_persist
                                        )

    model1.movers += WindMover(Wind(timeseries=series1, units=units))

    model2 = Model()
    model2.duration = timedelta(hours=10)
    model2.time_step = timedelta(hours=1)
    model2.start_time = start_time

    model2.spills += PointSourceRelease(num_elements=num_LEs,
                                        start_position=(1., 2., 0.),
                                        release_time=start_time,
                                        windage_persist=wind_persist
                                        )

    # todo: CHECK RANDOM SEED
    #model2.movers += WindMover(Wind(timeseries=series1, units=units))

    model2.movers += WindMover(Wind(timeseries=series2, units=units))
    model2.movers += WindMover(Wind(timeseries=series2, units=units))
    model2.movers += WindMover(Wind(timeseries=series3, units=units))

    while True:
        try:
            model1.next()
        except StopIteration:
            print "Done model1 .."
            break

    while True:
        try:
            model2.next()
        except StopIteration:
            print "Done model2 .."
            break

    # mean and variance at the end should be fairly close
    # look at the mean of the position vector. Assume m1 is truth
    # and m2 is approximation - look at the absolute error between
    # mean position of m2 in the 2 norm.
    # rel_mean_error = np.linalg.norm(np.mean(model2.spills.LE('positions'), 0) - np.mean(model1.spills.LE('positions'), 0))
    # assert rel_mean_error <= 0.5

    # Similary look at absolute error in variance of position of m2
    # in the 2 norm.
    rel_var_error = np.linalg.norm(np.var(model2.spills.LE('positions'), 0) - \
                                   np.var(model1.spills.LE('positions'), 0))
    assert rel_var_error <= 0.001


def test_model_release_after_start():
    """

    This runs the model for a simple spill, that starts after the model starts

    """
    units = 'meter per second'

    # default to now, rounded to nearest hour
    start_time = datetime(2013, 2, 22, 0)

    model = Model(time_step=60 * 30,  # 30 minutes in seconds
                              start_time=start_time,
                              duration=timedelta(hours=3),
                              )

    # add a spill that starts after the run begins.
    release_time = start_time + timedelta(hours=1)
    model.spills += PointSourceRelease(num_elements=5,
                                       start_position=(0, 0, 0),
                                       release_time=release_time)

    # and another that starts later..
    release_time = start_time + timedelta(hours=2)
    model.spills += PointSourceRelease(num_elements=4,
                                       start_position=(0, 0, 0),
                                       release_time=release_time)

    # Add a Wind mover:
    series = np.array((start_time, (10, 45)),
                      dtype=datetime_value_2d).reshape((1,))
    model.movers += WindMover(Wind(timeseries=series, units=units))

    for step in model:
        print "running a step"
        for sc in model.spills.items():
            print "num_LEs", len(sc['positions'])


def test_release_at_right_time():
    """
    Tests that the elements get released when they should

    There are issues in that we want the elements to show
    up in the output for a given time step if they were
    supposed to be released then. Particularly for the
    first time step of the model.

    """
    # default to now, rounded to the nearest hour
    start_time = datetime(2013, 1, 1, 0)
    time_step = 2 * 60 * 60  # 2 hour in seconds

    model = Model(time_step=time_step,
                  start_time=start_time,
                  duration=timedelta(hours=12),
                  )

    # add a spill that starts right when the run begins
    model.spills += PointSourceRelease(num_elements=12,
                                       start_position=(0, 0, 0),
                                       release_time=datetime(2013, 1, 1, 0),
                                       end_release_time=datetime(2013, 1, 1, 6),
                                       )

    # before the run - no elements present since data_arrays get defined
    # after 1st step (prepare_for_model_run):
    assert model.spills.items()[0].num_elements == 0

    model.step()
    assert model.spills.items()[0].num_elements == 4

    model.step()
    assert model.spills.items()[0].num_elements == 8

    model.step()
    assert model.spills.items()[0].num_elements == 12

    model.step()
    assert model.spills.items()[0].num_elements == 12


def test_full_run():
    """
    test doing a full run
    """
    model = setup_simple_model()
    results = model.full_run()
    print results

    # check the number of time steps output is right
    # there is the zeroth step, too.
    assert len(results) == (model.duration.total_seconds() / model.time_step) + 1

    # check if the images are there:
    # (1 extra for background image)
    assert len(os.listdir(os.path.join(basedir, "Test_images"))) == model.num_time_steps + 1


def test_callback_add_mover():
    """ Test callback after add mover """
    units = 'meter per second'

    model = Model()
    model.time_step = timedelta(hours=1)
    model.duration = timedelta(hours=10)
    model.start_time = datetime(2012, 1, 1, 0, 0)
    #start_loc = (1.0, 2.0, 0.0)  # random non-zero starting points

    # add Movers
<<<<<<< HEAD
    model.movers += movers.simple_mover.SimpleMover(velocity=(1.0, -1.0, 0.0))
    series = np.array( (model.start_time, ( 10,   45) ),  dtype=gnome.basic_types.datetime_value_2d).reshape((1,))
    model.movers += movers.WindMover(environment.Wind(timeseries=series, units='meter per second'))
    
    tide_file = remote_data.get_datafile( os.path.join( os.path.dirname(__file__), r"sample_data","tides","CLISShio.txt") )
    tide_ = environment.Tide(filename=tide_file)
    
    d_file = remote_data.get_datafile( os.path.join(datadir, r"long_island_sound/tidesWAC.CUR") )
    model.movers += movers.CatsMover( d_file, tide=tide_)
    
    model.movers += movers.CatsMover( d_file )
    
=======
    tides_file = os.path.join(datadir, r"long_island_sound/tidesWAC.CUR")
    shio_tides_file = os.path.join(datadir, "tides", "CLISShio.txt")

    model.movers += SimpleMover(velocity=(1.0, -1.0, 0.0))
    series = np.array((model.start_time, (10, 45)),
                      dtype=datetime_value_2d).reshape((1,))
    model.movers += WindMover(Wind(timeseries=series, units=units))
    tide_ = Tide(filename=shio_tides_file)
    model.movers += CatsMover(tides_file, tide=tide_)
    model.movers += CatsMover(tides_file)

>>>>>>> 0c6a565e
    for mover in model.movers:
        assert mover.active_start == inf_datetime.InfDateTime('-inf')
        assert mover.active_stop == inf_datetime.InfDateTime('inf')

        if isinstance(mover, WindMover):
            assert  mover.wind.id in model.environment

        if isinstance(mover, CatsMover):
            if mover.tide is not None:
                assert mover.tide.id in model.environment
<<<<<<< HEAD
        
    
    # say tide object was added to environment collection, it should not be added again
    tide_ = environment.Tide( tide_file )
    model.environment += tide_
    
=======

    # say wind object was added to environment collection,
    # it should not be added again
    tide_ = Tide(filename=shio_tides_file)
    model.environment += tide_
    model.movers += CatsMover(tides_file, tide=tide_)

>>>>>>> 0c6a565e
    assert model.environment[tide_.id] == tide_

    # Add a mover with user defined active_start / active_stop values
    # - these should not be updated
    active_on = model.start_time + timedelta(hours=1)
    active_off = model.start_time + timedelta(hours=4)
    custom_mover = SimpleMover(velocity=(1.0, -1.0, 0.0),
                               active_start=active_on,
                               active_stop=active_off)
    model.movers += custom_mover

    assert model.movers[custom_mover.id].active_start == active_on
    assert model.movers[custom_mover.id].active_stop == active_off


def test_callback_add_mover_midrun():
    """ Test callback after add mover called midway through the run """
    model = Model()
    model.time_step = timedelta(hours=1)
    model.duration = timedelta(hours=10)
    model.start_time = datetime(2012, 1, 1, 0, 0)
    #start_loc = (1.0, 2.0, 0.0)  # random non-zero starting points

    model = setup_simple_model()

    for i in range(2):
        model.step()

    assert model.current_time_step > -1

    # now add another mover and make sure model rewinds
    model.movers += SimpleMover(velocity=(2.0, -2.0, 0.0))
    assert model.current_time_step == -1


def test_simple_run_no_spills():

    model = setup_simple_model()

    for spill in model.spills:
        del model.spills[spill.id]

    assert len(model.spills) == 0

    for step in model:
        print "just ran time step: %s" % model.current_time_step

    assert True


if __name__ == "__main__":
    #test_all_movers()
    #test_release_at_right_time()
    #test_simple_run_with_image_output()
    test_simple_run_with_image_output_uncertainty()<|MERGE_RESOLUTION|>--- conflicted
+++ resolved
@@ -13,19 +13,8 @@
 import numpy as np
 import pytest
 
-<<<<<<< HEAD
-import gnome.model
-import gnome.map
-from gnome import movers, environment
-import gnome.spill
-from gnome.spill import SpatialRelease
-import gnome.utilities.map_canvas
-from gnome.utilities.file_tools import haz_files
-from gnome.utilities import inf_datetime, remote_data
-=======
 from gnome.basic_types import datetime_value_2d
 from gnome.utilities import inf_datetime
->>>>>>> 0c6a565e
 
 import gnome.map
 from gnome.model import Model
@@ -35,6 +24,7 @@
 from gnome.movers import RandomMover, WindMover, CatsMover
 
 from gnome.environment import Wind, Tide
+from gnome.utilities.remote_data import get_datafile
 
 
 basedir = os.path.dirname(__file__)
@@ -439,13 +429,8 @@
     assert len(model.movers) == 3
 
     # add CATS mover
-<<<<<<< HEAD
-    c_data = remote_data.get_datafile( os.path.join(datadir, r"long_island_sound/tidesWAC.CUR") )
+    c_data = get_datafile( os.path.join(datadir, r"long_island_sound/tidesWAC.CUR") )
     model.movers += movers.CatsMover( c_data)
-=======
-    tides_file = os.path.join(datadir, r"long_island_sound/tidesWAC.CUR")
-    model.movers += CatsMover(tides_file)
->>>>>>> 0c6a565e
     assert len(model.movers) == 4
 
     # run the model all the way...
@@ -668,32 +653,18 @@
     #start_loc = (1.0, 2.0, 0.0)  # random non-zero starting points
 
     # add Movers
-<<<<<<< HEAD
-    model.movers += movers.simple_mover.SimpleMover(velocity=(1.0, -1.0, 0.0))
-    series = np.array( (model.start_time, ( 10,   45) ),  dtype=gnome.basic_types.datetime_value_2d).reshape((1,))
-    model.movers += movers.WindMover(environment.Wind(timeseries=series, units='meter per second'))
+    model.movers += SimpleMover(velocity=(1.0, -1.0, 0.0))
+    series = np.array( (model.start_time, ( 10,   45) ),  dtype=datetime_value_2d).reshape((1,))
+    model.movers += WindMover(environment.Wind(timeseries=series, units=units))
     
-    tide_file = remote_data.get_datafile( os.path.join( os.path.dirname(__file__), r"sample_data","tides","CLISShio.txt") )
-    tide_ = environment.Tide(filename=tide_file)
+    tide_file = get_datafile( os.path.join( os.path.dirname(__file__), r"sample_data","tides","CLISShio.txt") )
+    tide_ = Tide(filename=tide_file)
     
-    d_file = remote_data.get_datafile( os.path.join(datadir, r"long_island_sound/tidesWAC.CUR") )
-    model.movers += movers.CatsMover( d_file, tide=tide_)
+    d_file = get_datafile( os.path.join(datadir, r"long_island_sound/tidesWAC.CUR") )
+    model.movers += CatsMover( d_file, tide=tide_)
     
-    model.movers += movers.CatsMover( d_file )
+    model.movers += CatsMover( d_file )
     
-=======
-    tides_file = os.path.join(datadir, r"long_island_sound/tidesWAC.CUR")
-    shio_tides_file = os.path.join(datadir, "tides", "CLISShio.txt")
-
-    model.movers += SimpleMover(velocity=(1.0, -1.0, 0.0))
-    series = np.array((model.start_time, (10, 45)),
-                      dtype=datetime_value_2d).reshape((1,))
-    model.movers += WindMover(Wind(timeseries=series, units=units))
-    tide_ = Tide(filename=shio_tides_file)
-    model.movers += CatsMover(tides_file, tide=tide_)
-    model.movers += CatsMover(tides_file)
-
->>>>>>> 0c6a565e
     for mover in model.movers:
         assert mover.active_start == inf_datetime.InfDateTime('-inf')
         assert mover.active_stop == inf_datetime.InfDateTime('inf')
@@ -704,22 +675,13 @@
         if isinstance(mover, CatsMover):
             if mover.tide is not None:
                 assert mover.tide.id in model.environment
-<<<<<<< HEAD
         
     
-    # say tide object was added to environment collection, it should not be added again
-    tide_ = environment.Tide( tide_file )
+    # say tide object was added to environment collection, 
+    # it should not be added again
+    tide_ = Tide( tide_ )
     model.environment += tide_
     
-=======
-
-    # say wind object was added to environment collection,
-    # it should not be added again
-    tide_ = Tide(filename=shio_tides_file)
-    model.environment += tide_
-    model.movers += CatsMover(tides_file, tide=tide_)
-
->>>>>>> 0c6a565e
     assert model.environment[tide_.id] == tide_
 
     # Add a mover with user defined active_start / active_stop values
