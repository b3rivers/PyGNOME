--- conflicted
+++ resolved
@@ -620,11 +620,7 @@
             model1.next()
         except StopIteration as ex:
             # print message
-<<<<<<< HEAD
             print ex
-=======
-            print str(ex)
->>>>>>> c6a51172
             break
 
     while True:
@@ -632,11 +628,7 @@
             model2.next()
         except StopIteration as ex:
             # print message
-<<<<<<< HEAD
             print ex
-=======
-            print str(ex)
->>>>>>> c6a51172
             break
 
     # mean and variance at the end should be fairly close
