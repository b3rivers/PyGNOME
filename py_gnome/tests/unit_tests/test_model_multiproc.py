
import os
import sys
import time
import traceback

from datetime import datetime, timedelta

import pytest

import numpy as np

from gnome import scripting
from gnome.basic_types import datetime_value_2d
from gnome.utilities.inf_datetime import InfDateTime

from gnome.model import Model

from gnome.maps import MapFromBNA
from gnome.environment import Wind, Water, Waves, Tide

from gnome.spills import surface_point_line_spill

from gnome.movers import RandomMover, WindMover, CatsMover
from gnome.weatherers import Evaporation, ChemicalDispersion, Burn, Skimmer

from gnome.outputters import WeatheringOutput, TrajectoryGeoJsonOutput

try:
<<<<<<< HEAD
    from gnome.multi_model_broadcast import ModelBroadcaster
except ImportError:
    print('Could not import ModelBroadcaster')
=======
    import pyzmq
    import tornado
except ImportError:
    print('Could not import Model Broadcaster -- it needs pyzmq and tornado')
else:
    from gnome.multi_model_broadcast import ModelBroadcaster
>>>>>>> 01cc4a5c

from .conftest import testdata, test_oil

from pprint import PrettyPrinter
pp = PrettyPrinter(indent=2, width=120)


pytestmark = pytest.mark.skipif(True, reason="doesn't work until we update "
                                "Cython __cinit__ code")

# pytestmark = pytest.mark.skipif((os.name == 'nt'),
#                                 reason="skip on windows")


def make_model(uncertain=False,
               geojson_output=False):

    start_time = datetime(2012, 9, 15, 12, 0)
    mapfile = testdata["lis"]["map"]

    gnome_map = MapFromBNA(mapfile, refloat_halflife=6)  # hours

    # # the image output renderer
    # global renderer

    # one hour timestep
    model = Model(start_time=start_time,
                  duration=timedelta(hours=48), time_step=3600,
                  map=gnome_map, uncertain=uncertain, cache_enabled=False)

    spill = surface_point_line_spill(num_elements=1000,
                                     start_position=(-72.419992,
                                                     41.202120, 0.0),
                                     release_time=start_time,
                                     amount=1000,
                                     substance=test_oil,
                                     units='kg')
    spill.amount_uncertainty_scale = 1.0
    model.spills += spill

    model.movers += RandomMover(diffusion_coef=500000, uncertain_factor=2)

    print('adding a wind mover:')
    series = np.zeros((5, ), dtype=datetime_value_2d)
    series[0] = (start_time, (20, 45))
    series[1] = (start_time + timedelta(hours=18), (20, 90))
    series[2] = (start_time + timedelta(hours=30), (20, 135))
    series[3] = (start_time + timedelta(hours=42), (20, 180))
    series[4] = (start_time + timedelta(hours=54), (20, 225))

    wind = Wind(timeseries=series, units='m/s',
                speed_uncertainty_scale=0.05)
    model.movers += WindMover(wind)

    print('adding a cats mover:')
    c_mover = CatsMover(testdata["lis"]["cats_curr"],
                        tide=Tide(testdata["lis"]["cats_tide"]))
    model.movers += c_mover

    model.environment += c_mover.tide

    print('adding Weatherers')
    rel_time = model.spills[0].release_time
    skim_start = rel_time + timedelta(hours=4)
    amount = spill.amount
    units = spill.units

    water_env = Water(311.15)
    waves = Waves(wind, water_env)
    model.environment += water_env

    # define skimmer/burn cleanup options
    skimmer = Skimmer(0.3 * amount,
                      units=units,
                      efficiency=0.3,
                      active_range=(skim_start,
                                    skim_start + timedelta(hours=4)))
    # thickness = 1m so area is just 20% of volume
    volume = spill.get_mass() / spill.substance.density_at_temp()
    burn = Burn(0.2 * volume, 1.0,
                active_range=(skim_start, InfDateTime('inf')),
                efficiency=.9)
    c_disp = ChemicalDispersion(0.1, waves=waves, efficiency=0.5,
                                active_range=(skim_start,
                                              skim_start + timedelta(hours=1)))

    model.weatherers += [Evaporation(water_env, wind),
                         c_disp,
                         burn,
                         skimmer]

    print('adding outputters')
    model.outputters += WeatheringOutput()

    if geojson_output:
        model.outputters += TrajectoryGeoJsonOutput()

    return model


@pytest.mark.timeout(30)
def test_init():
    model = make_model()

    with pytest.raises(TypeError):
        # no uncertainty arguments
        ModelBroadcaster(model)

    with pytest.raises(TypeError):
        # no spill amount uncertainties
        ModelBroadcaster(model,
                         ('down', 'normal', 'up'))

    model_broadcaster = ModelBroadcaster(model,
                                         ('down', 'normal', 'up'),
                                         ('down', 'normal', 'up'))

    try:
        assert hasattr(model_broadcaster, 'id')
    finally:
        model_broadcaster.stop()


@pytest.mark.slow
@pytest.mark.timeout(30)
def test_uncertainty_array_size():
    model = make_model()

    model_broadcaster = ModelBroadcaster(model,
                                         ('down',),
                                         ('down',))

    try:
        assert len(model_broadcaster.tasks) == 1
    finally:
        model_broadcaster.stop()

    model_broadcaster = ModelBroadcaster(model,
                                         ('down', 'up'),
                                         ('down', 'up'))

    try:
        assert len(model_broadcaster.tasks) == 4
    finally:
        model_broadcaster.stop()

    model_broadcaster = ModelBroadcaster(model,
                                         ('down', 'normal', 'up'),
                                         ('down', 'normal', 'up'))

    try:
        assert len(model_broadcaster.tasks) == 9
    finally:
        model_broadcaster.stop()


@pytest.mark.slow
@pytest.mark.timeout(30)
def test_uncertainty_array_indexing():
    model = make_model()

    model_broadcaster = ModelBroadcaster(model,
                                         ('down', 'normal', 'up'),
                                         ('down', 'normal', 'up'))

    try:
        res = model_broadcaster.cmd('get_wind_timeseries', {},
                                    ('down', 'down'))
        assert np.allclose([r[0] for r in res], 17.449237)

        res = model_broadcaster.cmd('get_spill_amounts', {}, ('down', 'down'))
        assert np.isclose(res[0], 333.33333)

        res = model_broadcaster.cmd('get_wind_timeseries', {}, ('up', 'up'))
        assert np.allclose([r[0] for r in res], 20.166224)

        res = model_broadcaster.cmd('get_spill_amounts', {}, ('up', 'up'))
        assert np.isclose(res[0], 1666.66666)
    finally:
        model_broadcaster.stop()


def is_none(results):
    'evaluate the results of a multiproc command that has timed out'
    return results is None


def is_valid(results):
    'evaluate the results of a multiproc command that successfully returned'
    return len(results) == 9


@pytest.mark.slow
@pytest.mark.parametrize(('secs', 'timeout', 'expected_runtime', 'valid_func'),
                         [(5, None, 5, is_valid),
                          (11, None, 10, is_none),
                          (4, 5, 4, is_valid),
                          (5, 4, 4, is_none)
                          ])
def test_timeout(secs, timeout, expected_runtime, valid_func):
    model = make_model()

    model_broadcaster = ModelBroadcaster(model,
                                         ('down', 'normal', 'up'),
                                         ('down', 'normal', 'up'))

    try:
        print('\nsleeping for {} secs...'.format(secs))
        if timeout is None:
            begin = time.time()
            res = model_broadcaster.cmd('sleep', {'secs': secs})
            end = time.time()
        else:
            begin = time.time()
            res = model_broadcaster.cmd('sleep', {'secs': secs},
                                        timeout=timeout)
            end = time.time()

        rt = end - begin

        # runtime duraton should be either:
        # - the expected response time plus a bit of overhead
        # - the expected timeout plus a bit of overhead
        print('runtime: ', rt)
        assert rt >= expected_runtime
        assert rt < expected_runtime + (expected_runtime * 0.06)

        assert valid_func(res)
    finally:
        model_broadcaster.stop()


@pytest.mark.slow
def test_timeout_2_times():
    model = make_model()

    model_broadcaster = ModelBroadcaster(model,
                                         ('down', 'normal', 'up'),
                                         ('down', 'normal', 'up'))

    try:
        #
        # First, we set a short timeout for a command, but a shorter command.
        # The command should succeed
        #
        secs, timeout, expected_runtime = 4, 5, 4
        print('\nsleeping for {} secs...'.format(secs))

        begin = time.time()
        res = model_broadcaster.cmd('sleep', {'secs': secs}, timeout=timeout)
        end = time.time()

        rt = end - begin

        assert rt >= expected_runtime
        assert rt < expected_runtime + (expected_runtime * 0.06)
        assert is_valid(res)

        #
        # Next, run a command with no timeout specified.  The timeout should
        # have reverted back to the default, and the command should succeed.
        #
        secs, expected_runtime = 9, 9
        print('\nsleeping for {} secs...'.format(secs))

        begin = time.time()
        res = model_broadcaster.cmd('sleep', {'secs': secs})
        end = time.time()

        rt = end - begin

        assert rt >= expected_runtime
        assert rt < expected_runtime + (expected_runtime * 0.06)
        assert is_valid(res)

    finally:
        model_broadcaster.stop()


@pytest.mark.slow
@pytest.mark.timeout(30)
def test_rewind():
    model = make_model()

    model_broadcaster = ModelBroadcaster(model,
                                         ('down', 'normal', 'up'),
                                         ('down', 'normal', 'up'))

    try:
        print('\nRewind results:')
        res = model_broadcaster.cmd('rewind', {})

        assert len(res) == 9
        assert all([r is None for r in res])
    finally:
        model_broadcaster.stop()


@pytest.mark.slow
@pytest.mark.timeout(30)
def test_step():
    model = make_model()

    model_broadcaster = ModelBroadcaster(model,
                                         ('down', 'normal', 'up'),
                                         ('down', 'normal', 'up'))

    try:
        print('\nStep results:')
        res = model_broadcaster.cmd('step', {})
        assert len(res) == 9
    finally:
        model_broadcaster.stop()


@pytest.mark.slow
@pytest.mark.timeout(30)
def test_full_run():
    model = make_model()

    model_broadcaster = ModelBroadcaster(model,
                                         ('down', 'normal', 'up'),
                                         ('down', 'normal', 'up'))

    try:
        print('\nNumber of time steps:')
        num_steps = model_broadcaster.cmd('num_time_steps', {})
        assert len(num_steps) == 9

        # all models have the same number of steps
        assert len(set(num_steps)) == 1

        print('\nStep results:')
        res = model_broadcaster.cmd('full_run', {})
        assert len(res) == 9

        for n, r in zip(num_steps, res):
            assert len(r) == n
    finally:
        model_broadcaster.stop()


@pytest.mark.slow
@pytest.mark.timeout(30)
def test_cache_dirs():
    model = make_model()

    model_broadcaster = ModelBroadcaster(model,
                                         ('down', 'normal', 'up'),
                                         ('down', 'normal', 'up'))

    try:
        print('\nCache directory results:')
        res = model_broadcaster.cmd('get_cache_dir', {})

        assert all([os.path.isdir(d) for d in res])
        assert len(set(res)) == 9  # all dirs should be unique
    finally:
        model_broadcaster.stop()


@pytest.mark.slow
@pytest.mark.timeout(30)
def test_spill_containers_have_uncertainty_off():
    model = make_model(uncertain=True)

    model_broadcaster = ModelBroadcaster(model,
                                         ('down', 'normal', 'up'),
                                         ('down', 'normal', 'up'))

    try:
        print('\nSpill results:')
        res = model_broadcaster.cmd('get_spill_container_uncertainty', {})
        print([r for r in res])
        assert not any([r for r in res])
    finally:
        model_broadcaster.stop()


@pytest.mark.slow
@pytest.mark.timeout(30)
def test_weathering_output_only():
    model = make_model(geojson_output=True)

    model_broadcaster = ModelBroadcaster(model,
                                         ('down', 'normal', 'up'),
                                         ('down', 'normal', 'up'))

    try:
        res = model_broadcaster.cmd('get_outputters', {})

        assert not [o for r in res for o in r
                    if not isinstance(o, WeatheringOutput)]

        res = model_broadcaster.cmd('step', {})

        assert len(res) == 9

        assert [list(r.keys()) for r in res
                if ('step_num' in r and
                    'valid' in r and
                    'WeatheringOutput' in r)]
    finally:
        model_broadcaster.stop()


@pytest.mark.slow
@pytest.mark.timeout(10)
@pytest.mark.xfail()
def test_child_exception():
    '''
        This one is a bit tricky.  We would like to simulate an exception
        by making the spill.amount a None value and then instantiating
        our broadcaster.  This is expected to raise a TypeError based on
        the current codebase, but could change.

        We would like to get the exception raised in the child process and
        re-raise it in the broadcaster parent process, complete with good
        traceback information.
    '''
    model = make_model(geojson_output=True)

    model.spills[0].amount = None
    print('amount:', model.spills[0].amount)

    try:
        _model_broadcaster = ModelBroadcaster(model,
                                              ('down', 'normal', 'up'),
                                              ('down', 'normal', 'up'))
    except Exception as e:
        #assert type(e) == TypeError
        assert type(e) == ValueError

        exc_type, exc_value, exc_traceback = sys.exc_info()
        fmt = traceback.format_exception(exc_type, exc_value, exc_traceback)

        last_file_entry = [l for l in fmt if l.startswith('  File ')][-1]
        last_file = last_file_entry.split('"')[1]

        assert os.path.basename(last_file) == 'spill.py'


if __name__ == '__main__':
    scripting.make_images_dir()

    model = make_model()

    model_broadcaster = ModelBroadcaster(model,
                                         ('down', 'normal', 'up'),
                                         ('down', 'normal', 'up'))

    print('\nStep results:')
    pp.pprint(model_broadcaster.cmd('step', {}))

    print('\nGetting wind timeseries for all models:')
    pp.pprint(model_broadcaster.cmd('get_wind_timeseries', {}))

    print('\nGetting spill amounts for all models:')
    pp.pprint(model_broadcaster.cmd('get_spill_amounts', {}))

    print('\nGetting time & spill values for just the (down, down) model:')
    pp.pprint((model_broadcaster.cmd('get_wind_timeseries', {},
                                     ('down', 'down')),
               model_broadcaster.cmd('get_spill_amounts', {},
                                     ('down', 'down')),
               ))

    print('\nGetting time & spill values for just the (normal, normal) model:')
    pp.pprint((model_broadcaster.cmd('get_wind_timeseries', {},
                                     ('normal', 'normal')),
               model_broadcaster.cmd('get_spill_amounts', {},
                                     ('normal', 'normal')),
               ))

    print('\nGetting time & spill values for just the (up, up) model:')
    pp.pprint((model_broadcaster.cmd('get_wind_timeseries', {},
                                     ('up', 'up')),
               model_broadcaster.cmd('get_spill_amounts', {},
                                     ('up', 'up')),
               ))

    model_broadcaster.stop()<|MERGE_RESOLUTION|>--- conflicted
+++ resolved
@@ -27,18 +27,12 @@
 from gnome.outputters import WeatheringOutput, TrajectoryGeoJsonOutput
 
 try:
-<<<<<<< HEAD
-    from gnome.multi_model_broadcast import ModelBroadcaster
-except ImportError:
-    print('Could not import ModelBroadcaster')
-=======
     import pyzmq
     import tornado
 except ImportError:
     print('Could not import Model Broadcaster -- it needs pyzmq and tornado')
 else:
     from gnome.multi_model_broadcast import ModelBroadcaster
->>>>>>> 01cc4a5c
 
 from .conftest import testdata, test_oil
 
