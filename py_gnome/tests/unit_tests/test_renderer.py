--- conflicted
+++ resolved
@@ -140,14 +140,8 @@
 
 
 def test_show_hide_map_bounds():
-<<<<<<< HEAD
-    r = renderer.Renderer(os.path.join(data_dir, 'Star.bna'),
-                          output_dir,
-                          image_size=(600,500))
-=======
     input_file = os.path.join(data_dir, 'Star.bna')
     r = Renderer(input_file, output_dir, image_size=(600, 600))
->>>>>>> d64f29f8
 
     r.draw_background()
     r.save_background(os.path.join(output_dir, 'star_background.png'))
@@ -165,16 +159,9 @@
     NOTE: this will only test if the code crashes, you have to look
           at the rendered images to see if it does the right thing
     """
-<<<<<<< HEAD
-    r = renderer.Renderer(os.path.join(data_dir, 'Star.bna'),
-                          output_dir,
-                          image_size=(500,600),
-                          projection_class=gnome.utilities.projections.GeoProjection)
-=======
     input_file = os.path.join(data_dir, 'Star.bna')
     r = Renderer(input_file, output_dir,
-                 image_size=(600, 600), projection_class=GeoProjection)
->>>>>>> d64f29f8
+                 image_size=(500, 600), projection_class=GeoProjection)
 
     # re-scale:
     # should show upper right corner
