'''
tests for ROC
'''
from datetime import datetime, timedelta

import numpy as np
from pytest import raises, mark

import unit_conversion as us

from gnome.basic_types import oil_status, fate

from gnome.weatherers.roc import (Burn, Disperse, Skim, Platform)
from gnome.weatherers import (WeatheringData,
                              FayGravityViscous,
                              weatherer_sort,
                              Emulsification,
                              Evaporation)
from gnome.spill_container import SpillContainer
from gnome.spill import point_line_release_spill
from gnome.utilities.inf_datetime import InfDateTime
from gnome.environment import Waves, constant_wind, Water

from ..conftest import (test_oil, sample_model_weathering2)

delay = 1.
time_step = 900
rel_time = datetime(2012, 9, 15, 12, 0)
active_start = rel_time + timedelta(seconds=time_step)
active_stop = active_start + timedelta(hours=24.)
amount = 36000.
units = 'kg'
wind = constant_wind(15., 0)
water = Water()
waves = Waves(wind, water)

class ROCTests:
    @classmethod
    def mk_objs(cls, sample_model_fcn2):
        model = sample_model_weathering2(sample_model_fcn2, test_oil, 333.0)
        model.set_make_default_refs(True)
        model.environment += [waves, wind, water]
        model.weatherers += Evaporation(wind=wind, water=water)
        model.weatherers += Emulsification(waves=waves)
        return (model.spills.items()[0], model)

    def prepare_test_objs(self, obj_arrays=None):
        self.model.rewind()
        self.model.rewind()
        at = set()

        for wd in self.model.weatherers:
            wd.prepare_for_model_run(self.sc)
            at.update(wd.array_types)

        if obj_arrays is not None:
            at.update(obj_arrays)

        self.sc.prepare_for_model_run(at)

    def reset_and_release(self, rel_time=None, time_step=900.0):
        self.prepare_test_objs()
        if rel_time is None:
            rel_time = self.sc.spills[0].release_time

        num_rel = self.sc.release_elements(time_step, rel_time)
        if num_rel > 0:
            for wd in self.model.weatherers:
                wd.initialize_data(self.sc, num_rel)

    def step(self, test_weatherer, time_step, model_time):
        test_weatherer.prepare_for_model_step(self.sc, time_step, model_time)
        self.model.step()
        test_weatherer.weather_elements(self.sc, time_step, model_time)

class TestRocGeneral(ROCTests):
    burn = Burn(offset=50.0,
                boom_length=250.0,
                boom_draft=10.0,
                speed=2.0,
                throughput=0.75,
                burn_efficiency_type=1,
                timeseries=np.array([(rel_time, rel_time + timedelta(hours=12.))]))

    def test_get_thickness(self, sample_model_fcn2):
        (self.sc, self.model) = ROCTests.mk_objs(sample_model_fcn2)
        self.reset_and_release()
        assert self.burn._get_thickness(self.sc) == 0.0
        self.model.step()
#         assert self.burn._get_thickness(self.sc) == 0.16786582186002749
        self.model.step()
#         assert self.burn._get_thickness(self.sc) == 0.049809899105767913

class TestROCBurn(ROCTests):
    burn = Burn(offset=50.0,
                 boom_length=250.0,
                 boom_draft=10.0,
                 speed=2.0,
                 throughput=0.75,
                 burn_efficiency_type=1,
                 timeseries=np.array([(rel_time, rel_time + timedelta(hours=12.))]))

    def test_prepare_for_model_run(self, sample_model_fcn2):
        (self.sc, self.model) = ROCTests.mk_objs(sample_model_fcn2)
        self.reset_and_release()
        self.burn.prepare_for_model_run(self.sc)
        assert self.sc.mass_balance['burned'] == 0.0
        assert self.sc.mass_balance[self.burn.id] == 0.0
        assert self.sc.mass_balance['boomed'] == 0.0
        assert self.burn._swath_width == 75
        assert self.burn._area == 1718.75
        assert self.burn.boom_draft == 10
        assert self.burn._offset_time == 14.805
        assert round(self.burn._boom_capacity) == 477
        assert len(self.sc.report[self.burn.id]) == 1
        assert self.burn._area_coverage_rate == 0.3488372093023256
        assert len(self.burn.timeseries) == 1

    def test_reports(self, sample_model_fcn2):
        (self.sc, self.model) = ROCTests.mk_objs(sample_model_fcn2)
        self.reset_and_release()
        self.burn.boom_length = 3500.0
        self.burn.prepare_for_model_run(self.sc)
        assert self.burn._swath_width == 1050
        assert len(self.burn.report) == 2

    def test_serialize(self, sample_model_fcn2):
        (self.sc, self.model) = ROCTests.mk_objs(sample_model_fcn2)
        self.reset_and_release()
        self.burn.serialize()

    def test_prepare_for_model_step(self, sample_model_fcn2):
        (self.sc, self.model) = ROCTests.mk_objs(sample_model_fcn2)
        self.reset_and_release()

        self.burn.prepare_for_model_run(self.sc)
        self.burn.prepare_for_model_step(self.sc, time_step, active_start)

        assert self.burn._active == True
        assert self.burn._ts_collected == 93576.38888888889

    def test_weather_elements(self, sample_model_fcn2):
        (self.sc, self.model) = ROCTests.mk_objs(sample_model_fcn2)
        self.reset_and_release()
        burn = Burn(offset=3000.0,
                 boom_length=100.0,
                 boom_draft=10.0,
                 speed=2.0,
                 throughput=0.75,
                 burn_efficiency_type=1,
                 timeseries=np.array([(rel_time, rel_time + timedelta(hours=12.))]))

        self.model.weatherers.append(burn)
        self.model.rewind()
        self.model.step()
        self.model.step()
        assert burn._ts_collected == self.sc.mass_balance['boomed']
        assert burn._ts_collected <= burn._boom_capacity
        assert burn._burn_rate == 0.14
        assert burn._burn_time == 1414.2857142857142
        assert burn._is_boom_full == True
        assert burn._is_collecting == False
        assert burn._is_transiting == True
        collected = self.sc.mass_balance['boomed']
        self.model.step()
        assert burn._is_transiting == False
        assert burn._is_burning == True
        self.model.step()
        assert self.sc.mass_balance['burned'] != 0
        assert burn._burn_time_remaining <= burn._burn_time
        self.model.step()
        assert self.sc.mass_balance['boomed'] == 0
        assert self.sc.mass_balance['burned'] == collected
        assert burn._is_burning == False
        assert burn._is_cleaning == True
        self.model.step()
        self.model.step()
        self.model.step()
        self.model.step()
        self.model.step()
        self.model.step()
        assert burn._is_cleaning == False
        assert burn._is_transiting == True
        assert burn._is_boom_filled == False

        self.model.step()
        self.model.step()
        self.model.step()
        assert burn._active == True
        assert burn._is_collecting == False
        assert burn._is_transiting == False
        assert burn._is_cleaning == False
        assert burn._is_burning == True

    def test_serialization(self):
        b = TestROCBurn.burn
        import pprint as pp
        ser = b.serialize()
        pp.pprint(ser)
        deser = Burn.deserialize(ser)

        pp.pprint(deser)

        b2 = Burn.new_from_dict(deser)
        ser2 = b2.serialize()
        pp.pprint(ser2)

        print 'INCORRECT BELOW'

        ser.pop('id')
        ser2.pop('id')
        assert ser == ser2


    def test_step(self, sample_model_fcn2):
        (self.sc, self.model) = ROCTests.mk_objs(sample_model_fcn2)
        self.reset_and_release()
        self.model.step()

class TestPlatform(ROCTests):

    def test_construction(self):
        p = Platform()
        assert p.units == dict([(k, v[0]) for k, v in Platform._attr.items()])
        p = Platform(_name = "Test Platform")
        assert p.transit_speed == 150
        assert p.max_op_time == 4
        p = Platform(_name = "Test Platform", units = {'transit_speed': 'm/s'})
        assert p.units['transit_speed'] == 'm/s'

    def test_serialization(self):
        p = Platform(_name='Test Platform')

        import pprint as pp
        ser = p.serialize()
        pp.pprint(ser)
        deser = Platform.deserialize(ser)

        pp.pprint(deser)

        p2 = Platform.new_from_dict(deser)
        ser2 = p2.serialize()
        pp.pprint(ser2)

        print 'INCORRECT BELOW'

        ser.pop('id')
        ser2.pop('id')
        assert ser == ser2

class TestRocChemDispersion(ROCTests):

    disp = Disperse(name='test_disperse',
                    transit=100,
                    pass_length=4,
                    dosage=5,
                    cascade_on=False,
                    cascade_distance=None,
                    timeseries=np.array([(rel_time, rel_time + timedelta(hours=12.))]),
                    loading_type='simultaneous',
                    pass_type='bidirectional',
                    disp_oil_ratio=None,
                    disp_eff=None,
                    platform='Test Platform',
                    units=None,)

    def test_construction(self):
        d = Disperse(name='testname',
                     transit=100,
                     platform='Test Platform')
        #payload in gallons, computation in gallons, so no conversion

    def test_serialization(self):
        import pprint as pp
        p = Disperse(platform='Test Platform')
        ser = p.serialize()
        print 'Ser'
        pp.pprint(ser)
        deser = Disperse.deserialize(ser)

        print ''
        print 'deser'
        pp.pprint(deser)

        p2 = Disperse.new_from_dict(deser)
        ser2 = p2.serialize()
        print
        pp.pprint(ser2)

        ser.pop('id')
        ser2.pop('id')
        ser['platform'].pop('id')
        ser2['platform'].pop('id')
        assert ser['platform']['swath_width'] == 100.0
        assert ser2['platform']['swath_width'] == 100.0
        assert ser == ser2

    def test_prepare_for_model_run(self, sample_model_fcn2):
        (self.sc, self.model) = ROCTests.mk_objs(sample_model_fcn2)
        self.reset_and_release()
        self.disp.prepare_for_model_run(self.sc)
        assert self.sc.mass_balance[self.disp.id] == 0.0
        assert self.disp.cur_state == 'retired'
        assert len(self.sc.report[self.disp.id]) == 0
        assert len(self.disp.timeseries) == 1

    def test_prepare_for_model_step(self, sample_model_fcn2):
        (self.sc, self.model) = ROCTests.mk_objs(sample_model_fcn2)
        self.model.weatherers += self.disp
        self.reset_and_release()
        print self.model.start_time
        print self.disp.timeseries
        assert self.disp.cur_state == 'retired'
        self.model.step()
        print self.model.current_time_step
        self.model.step()
        assert self.disp.cur_state == 'en_route'
        print self.disp._next_state_time
        self.model.step()
        assert self.disp.cur_state == 'en_route'
        print self.disp.transit
        print self.disp.platform.transit_speed
        print self.disp.platform.one_way_transit_time(self.disp.transit)/60
        while self.disp.cur_state == 'en_route':
            self.model.step()
            off = self.model.current_time_step * self.model.time_step
            print self.model.start_time + timedelta(seconds=off)
        assert 'disperse' in self.disp.cur_state
        while self.disp.cur_state != 'retired':
            self.model.step()
            off = self.model.current_time_step * self.model.time_step
            print self.model.start_time + timedelta(seconds=off)
        print self.disp.platform.min_dosage()
        print self.disp.platform.max_dosage()
        assert False

#     def test_reports(self, sample_model_fcn2):
#         (self.sc, self.model) = ROCTests.mk_objs(sample_model_fcn2)
#         self.reset_and_release()
#         self.burn.boom_length = 3500.0
#         self.burn.prepare_for_model_run(self.sc)
#         assert self.burn._swath_width == 1050
#         assert len(self.burn.report) == 2
#
#     def test_serialize(self, sample_model_fcn2):
#         (self.sc, self.model) = ROCTests.mk_objs(sample_model_fcn2)
#         self.reset_and_release()
#         self.burn.serialize()
#
#     def test_prepare_for_model_step(self, sample_model_fcn2):
#         (self.sc, self.model) = ROCTests.mk_objs(sample_model_fcn2)
#         self.reset_and_release()
#
#         self.burn.prepare_for_model_run(self.sc)
#         self.burn.prepare_for_model_step(self.sc, time_step, active_start)
#
#         assert self.burn._active == True
#         assert self.burn._ts_collected == 93576.38888888889


#     def test_inactive(self):
#         d = Disperse(name='test',
#                      platform='Test Platform',
#                      timeseries=[(datetime(2000, 1, 1, 1, 0, 0), datetime(2000, 1, 1, 2, 0, 0))])
#         d.prepare_for_model_run()


class TestRocSkim(ROCTests):
    skim = Skim(speed=2.0,
                storage=2000.0,
                swath_width=150,
                group='A',
                throughput=0.75,
                nameplate_pump=100.0,
                skim_efficiency_type='meh',
                recovery=0.75,
                recovery_ef=0.75,
                decant=0.75,
                decant_pump=150.0,
                discharge_pump=1000.0,
                rig_time=timedelta(minutes=30),
<<<<<<< HEAD
                timeseries=[(datetime(2000, 1, 1, 1, 0, 0), datetime(2000, 1, 1, 2, 0, 0))],
=======

>>>>>>> aeba1d50
                transit_time=timedelta(hours=2))

    def test_preare_for_model_run(self, sample_model_fcn2):
        (self.sc, self.model) = ROCTests.mk_objs(sample_model_fcn2)
        self.reset_and_release()
        self.skim.prepare_for_model_run(self.sc)

    def test_serialization(self):
        s = TestRocSkim.skim
        import pprint as pp
        ser = s.serialize()
        pp.pprint(ser)
        deser = Skim.deserialize(ser)

        pp.pprint(deser)

        s2 = Skim.new_from_dict(deser)
        ser2 = s2.serialize()
        pp.pprint(ser2)

        print 'INCORRECT BELOW'

        ser.pop('id')
        ser2.pop('id')
        assert ser == ser2<|MERGE_RESOLUTION|>--- conflicted
+++ resolved
@@ -379,11 +379,7 @@
                 decant_pump=150.0,
                 discharge_pump=1000.0,
                 rig_time=timedelta(minutes=30),
-<<<<<<< HEAD
                 timeseries=[(datetime(2000, 1, 1, 1, 0, 0), datetime(2000, 1, 1, 2, 0, 0))],
-=======
-
->>>>>>> aeba1d50
                 transit_time=timedelta(hours=2))
 
     def test_preare_for_model_run(self, sample_model_fcn2):
