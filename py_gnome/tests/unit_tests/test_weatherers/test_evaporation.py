'''
Test evaporation module
'''





from datetime import timedelta, datetime

import pytest
import numpy as np

from gnome.model import Model
<<<<<<< HEAD
from gnome.spills import point_line_release_spill
=======
from gnome.spill import surface_point_line_spill
>>>>>>> b5894e41
from gnome.environment import constant_wind, Water, Wind
from gnome.weatherers import Evaporation
from gnome.outputters import WeatheringOutput
from gnome.basic_types import oil_status

from .conftest import weathering_data_arrays, test_oil
from ..conftest import (# sample_model,
                        sample_model_weathering)


def test_evaporation_no_wind():
    evap = Evaporation(Water(), wind=constant_wind(0., 0))
    (sc, time_step) = weathering_data_arrays(evap.array_types, evap.water)[:2]

    model_time = (sc.spills[0].release_time +
                  timedelta(seconds=time_step))

    evap.prepare_for_model_run(sc)
    evap.prepare_for_model_step(sc, time_step, model_time)
    evap.weather_elements(sc, time_step, model_time)
    for spill in sc.spills:
        mask = sc.get_spill_mask(spill)
        assert np.all(sc['evap_decay_constant'][mask, :] < 0.0)


@pytest.mark.parametrize(('oil', 'temp', 'num_elems', 'on'),
                         [(test_oil, 311.15, 3, True),
                          ('oil_6', 311.15, 3, False)
                          ])
def test_evaporation(oil, temp, num_elems, on):
    '''
    still working on tests ..
    '''
    time_step = 15. * 60

    evap = Evaporation(Water(), wind=constant_wind(1., 0))
    evap.on = on

    sc = weathering_data_arrays(evap.array_types, evap.water, time_step)[0]

    model_time = (sc.spills[0].release_time + timedelta(seconds=time_step))

    evap.prepare_for_model_run(sc)
    evap.prepare_for_model_step(sc, time_step, model_time)
    init_mass = sc['mass_components'].copy()
    evap.weather_elements(sc, time_step, model_time)

    if on:
        assert np.all(sc['frac_lost'] > 0) and np.all(sc['frac_lost'] < 1.0)

        # all elements experience the same evaporation
        assert np.all(sc['frac_lost'][0] == sc['frac_lost'])

    for spill in sc.spills:
        mask = sc.get_spill_mask(spill)
        if on:
            assert np.all(sc['evap_decay_constant'][mask, :] < 0.0)
        else:
            assert np.all(sc['evap_decay_constant'][mask, :] == 0.0)

    print('\nevap_decay_const', sc['evap_decay_constant'])
    print('frac_lost', sc['frac_lost'])

    if on:
        assert sc.mass_balance['evaporated'] > 0.0
        print('total evaporated', sc.mass_balance['evaporated'])
    else:
        assert 'evaporated' not in sc.mass_balance
        assert np.all(sc['mass_components'] == init_mass)


class TestDecayConst(object):
    '''
    WIP - Currently has one working test, but may have more so grouped it in
    a class
    '''
    def setup_test(self, end_time_delay, num_les, ts=900.):
        stime = datetime(2015, 1, 1, 12, 0)
        etime = stime + end_time_delay
        st_pos = (0, 0, 0)
        oil = test_oil

        m1 = Model(start_time=stime, time_step=ts)
        m1.environment += [constant_wind(0, 0), Water()]
        m1.weatherers += Evaporation()
        m1.spills += surface_point_line_spill(num_les[0], st_pos, stime,
                                              end_release_time=etime,
                                              substance=oil,
                                              amount=36000, units='kg')
        m1.outputters += WeatheringOutput()

        m2 = Model(start_time=stime, time_step=ts)
        m2.environment += [constant_wind(0, 0), Water()]
        m2.weatherers += Evaporation()
        m2.spills += surface_point_line_spill(num_les[1], st_pos, stime,
                                              end_release_time=etime,
                                              substance=oil,
                                              amount=36000, units='kg')
        m2.outputters += WeatheringOutput()
        return (m1, m2)

    @pytest.mark.skipif(reason="not sure how to test dependence on timestep")
    def test_evap_decay_const_vary_ts(self, delay=timedelta(0)):
        '''
        evap decay constant does depend on timestep since thickness has a
        nonlinear dependence on age so varying the timestep gives different
        evaporation results
        '''
        (m1, m2) = self.setup_test(delay, (10, 10))
        m2.time_step = 900

        for ix in range(m1.num_time_steps):
            w1 = m1.step()['WeatheringOutput']
            if ix == 0:
                w2 = m2.step()['WeatheringOutput']

            if ix > 0:
                for _ in range(4):
                    w2 = m2.step()['WeatheringOutput']

                val1 = list(w1.values())
                val2 = list(w2.values())
                d_time1 = val1.pop(4)
                d_time2 = val2.pop(4)

                if d_time1 == d_time2:
                    assert np.allclose(val1, val2)

    @pytest.mark.parametrize("end_time_delay", [timedelta(hours=0),
                                                timedelta(hours=4)])
    def test_evap_decay_const_vary_numLE(self, end_time_delay):
        '''
        test checks the evaporation decay constant does not depend on the
        number of elements.
        '''
        # for a 15min timestep, make sure at least one LE per timestep is
        # released for test to work.
        if end_time_delay.total_seconds() == 0:
            num_les_one_per_ts = 1
        else:
            num_les_one_per_ts = end_time_delay.total_seconds() / 900.

        (m1, m2) = self.setup_test(end_time_delay, (2*num_les_one_per_ts,
                                                    4 * num_les_one_per_ts))

        for ix in range(m1.num_time_steps):
            w1 = m1.step()['WeatheringOutput']
            w2 = m2.step()['WeatheringOutput']

            d_time1 = w1.pop('time_stamp')
            d_time2 = w2.pop('time_stamp')

            print("Completed step ", ix)
            assert d_time1 == d_time2
            assert np.allclose(list(w1.values()), list(w2.values()))


def assert_helper(sc, new_p):
    'common assertions for spills and data in SpillContainer'
    total_mass = sum([spill.get_mass() for spill in sc.spills])
    arrays = {'evap_decay_constant', 'mass_components', 'mass', 'status_codes'}

    substances_list = sc.itersubstancedata(arrays)
    print(substances_list)
    for substance, data in substances_list:
        if len(sc) > new_p:
            old_le = len(sc) - new_p
            inwater = data['status_codes'][:old_le] == oil_status.in_water
            assert np.all(data['evap_decay_constant'][:old_le, :][inwater] <
                          0.0)
            assert np.all(data['evap_decay_constant'][:old_le, :][~inwater] ==
                          0.0)

            assert np.allclose(np.sum(data['mass_components'], 1),
                               data['mass'])

            # not an instantaneous release so following is true even at step 0
            assert data['mass'].sum() < total_mass

        if new_p > 0:
            #new_p/2 because of new step release behavior May 2020
            assert np.all(data['evap_decay_constant'][ - (new_p // 2):, :] == 0.0)


@pytest.mark.parametrize(('oil', 'temp'), [('oil_6', 333.0),
                                           (test_oil, 311.15),
                                           ])
def test_full_run(sample_model_fcn, oil, temp):
    '''
    test evaporation outputs for a full run of model.
    This contains a mover so at some point several elements end up on_land.
    This test also checks the evap_decay_constant for elements that are not
    in water is 0 so mass is unchanged.
    '''
    model = sample_model_weathering(sample_model_fcn, oil, temp, 10)
    model.environment += [Water(temp), constant_wind(1., 0)]
    model.weatherers += [Evaporation(model.environment[-2],
                                     model.environment[-1])]
    released = 0
    init_rho = model.spills[0].substance.density_at_temp(temp)
    init_vis = model.spills[0].substance.kvis_at_temp(temp)
    for step in model:
        for sc in list(model.spills.items()):
            assert_helper(sc, sc.num_released - released)
            released = sc.num_released
            if sc.num_released > 0:
                assert np.all(sc['density'] >= init_rho)
                assert np.all(sc['viscosity'] >= init_vis)

            mask = sc['status_codes'] == oil_status.in_water
            assert sc.mass_balance['floating'] == np.sum(sc['mass'][mask])

            print(("Amount released: {0}".
                   format(sc.mass_balance['amount_released'])))
            print("Mass floating: {0}".format(sc.mass_balance['floating']))
            print("Mass evap: {0}".format(sc.mass_balance['evaporated']))
            print("LEs in water: {0}".format(sum(mask)))
            print("Mass on land: {0}".format(np.sum(sc['mass'][~mask])))

            print("Completed step: {0}\n".format(step['step_num']))

    # print("failing on purpose")
    # assert False


def test_full_run_evap_not_active(sample_model_fcn):
    'no water/wind object'
    model = sample_model_weathering(sample_model_fcn, 'oil_6')
    model.weatherers += Evaporation(on=False)
    model.outputters += WeatheringOutput()
    for step in model:
        '''
        if no weatherers, then no weathering output - need to add on/off
        switch to WeatheringOutput
        '''
        assert 'evaporated' not in step['WeatheringOutput']
        assert ('time_stamp' in step['WeatheringOutput'])

        print(("Completed step: {0}".format(step['step_num'])))


@pytest.mark.skipif(reason="serialization for weatherers overall needs review")
def test_serialize_deseriailize():
    'test serialize/deserialize for webapi'
    e = Evaporation()
    wind = constant_wind(1., 0)
    water = Water()
    json_ = e.serialize()
    json_['wind'] = wind.serialize()
    json_['water'] = water.serialize()

    # deserialize and ensure the dict's are correct
    d_ = Evaporation.deserialize(json_)
    assert d_['wind'] == Wind.deserialize(json_['wind'])
    assert d_['water'] == Water.deserialize(json_['water'])
    d_['wind'] = wind
    d_['water'] = water
    e.update_from_dict(d_)
    assert e.wind is wind
    assert e.water is water<|MERGE_RESOLUTION|>--- conflicted
+++ resolved
@@ -12,11 +12,7 @@
 import numpy as np
 
 from gnome.model import Model
-<<<<<<< HEAD
-from gnome.spills import point_line_release_spill
-=======
-from gnome.spill import surface_point_line_spill
->>>>>>> b5894e41
+from gnome.spills import surface_point_line_spill
 from gnome.environment import constant_wind, Water, Wind
 from gnome.weatherers import Evaporation
 from gnome.outputters import WeatheringOutput
