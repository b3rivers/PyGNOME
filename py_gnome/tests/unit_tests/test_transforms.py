--- conflicted
+++ resolved
@@ -5,39 +5,6 @@
 
 def test_exceptions():
     with pytest.raises(ValueError):
-<<<<<<< HEAD
-        r_theta_to_xy(np.array([0, 0]))
-        r_theta_to_xy(np.array([-1, 0]))
-        r_theta_to_xy(np.array([1, -1]))
-        r_theta_to_xy(np.array([1, 361]))
-    
-rq      = np.zeros((4,2), dtype=np.double)
-rq[:,0] = 1
-rq[:,1] = [0, 90, 180, 270]
-uv = np.array([[0,1],[-1,0],[0,-1],[1,0]])
-        
-def test_r_theta_to_uv_wind():    
-    uv_out = r_theta_to_uv_wind(rq)
-    print uv
-    print uv_out
-    assert np.all( uv == uv_out )
-    
-def test_wind_uv_to_r_theta():
-    rq_out = wind_uv_to_r_theta(uv)
-    print rq_out
-    print rq
-    assert np.all( rq == rq_out )
-    
-def test_r_theta_to_xy():
-    x=np.zeros((4,2), dtype=np.double)
-    x[:,0]=[i for i in range(1,9,2)]
-    x[:,1]=[i for i in range(0,270,70)]
-    xy = xy_to_r_theta( r_theta_to_xy(x))
-    print xy
-    print x
-    #assert np.all( x[:,0] == rq[:,0])    # not sure why this fails?
-    assert np.allclose(xy, x, 1e-14, 1e-14)
-=======
         r_theta_to_uv_wind(np.array([0, 0]))
         r_theta_to_uv_wind(np.array([-1, 0]))
         r_theta_to_uv_wind(np.array([1, -1]))
@@ -70,7 +37,6 @@
     print rq
     print rq_out
     assert np.allclose(rq, rq_out, 1e-10, 1e-10)
->>>>>>> d90a719e
     
 rq_c = np.array( [(1, 0),(np.sqrt(2),45),(1,90),(1,180),(1,270)], dtype=np.float64)
 uv_c = np.array( [(0, 1),         (1, 1),(1, 0),(0, -1),(-1, 0)], dtype=np.float64)
@@ -78,14 +44,6 @@
     uv_out = r_theta_to_uv_current(rq_c)
     assert np.all( uv_out == uv_c )
     
-<<<<<<< HEAD
-def test_xy_to_r_theta():
-    x=np.zeros((4,2), dtype=np.double)
-    x[:,0]=[1,0,-1,0]
-    x[:,1]=[0,1,0,-1]
-    uv = r_theta_to_xy(xy_to_r_theta(x))
-    assert np.allclose(uv, x, 1e-14, 1e-14)
-=======
 def test_uv_to_r_theta_current():
     rq_out = uv_to_r_theta_current(uv_c)
     assert np.all( rq_out == rq_c )
@@ -99,5 +57,4 @@
     rq_out = uv_to_r_theta_current( r_theta_to_uv_current(rq))
     print rq
     print rq_out
-    assert np.allclose(rq, rq_out, 1e-10, 1e-10)
->>>>>>> d90a719e
+    assert np.allclose(rq, rq_out, 1e-10, 1e-10)