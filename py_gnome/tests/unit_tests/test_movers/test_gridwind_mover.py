'''
Test all operations for gridcurrent mover work
'''
import os
import datetime

import numpy as np

import pytest

from gnome.utilities import time_utils
from gnome.movers import GridWindMover

from ..conftest import sample_sc_release, testdata
# default settings are the same for both objects
from test_wind_mover import _defaults


wind_file = testdata['GridWindMover']['wind_curv']
topology_file = testdata['GridWindMover']['top_curv']


num_le = 4
start_pos = (-123.57152, 37.369436, 0.0)
rel_time = datetime.datetime(2006, 3, 31, 21, 0)
time_step = 30 * 60  # seconds
<<<<<<< HEAD
model_time = time_utils.sec_to_date(time_utils.date_to_sec(rel_time))

=======
# fixme -- huh???
# model_time = time_utils.sec_to_date(time_utils.date_to_sec(rel_time))

model_time = rel_time
>>>>>>> 6f131875

def test_exceptions():
    """
    Test correct exceptions are raised
    """
    with pytest.raises(TypeError):
        # we need to supply at least a filename
        GridWindMover()

    with pytest.raises(ValueError):
        # wind file not found
        GridWindMover('bogus')

    with pytest.raises(ValueError):
        # topology file not found
        GridWindMover(wind_file, topology_file='bogus')

    with pytest.raises(TypeError):
        # topology file needs to be a string filename
        GridWindMover(wind_file, topology_file=10)


def test_init_defaults():
    gw = GridWindMover(wind_file)

    assert gw.name == os.path.split(wind_file)[1]
    assert gw.filename == wind_file
    assert gw.topology_file is None


def test_string_repr_no_errors():
    gw = GridWindMover(wind_file, topology_file)
    print
    print '======================'
    print 'repr(WindMover): '
    print repr(gw)
    print
    print 'str(WindMover): '
    print str(gw)

    # TODO, FIXME: We need a way of validating this if we really care what
    #              the str() and repr() methods are doing.
    assert True


def test_loop():
    """
    test one time step with no uncertainty on the spill
    - checks there is non-zero motion.
    - also checks the motion is same for all LEs

    - Uncertainty needs to be off.
    - Windage needs to be set to not vary or each particle will have a
      different position,  This is done by setting the windage range to have
      all the same values (min == max).
    """
    pSpill = sample_sc_release(num_elements=num_le,
                               start_pos=start_pos,
                               release_time=rel_time,
                               windage_range=(0.01, 0.01))

    wind = GridWindMover(wind_file, topology_file)

    delta = _certain_loop(pSpill, wind)
    _assert_move(delta)

    assert np.all(delta[:, 0] == delta[0, 0])  # lat move matches for all LEs
    assert np.all(delta[:, 1] == delta[0, 1])  # long move matches for all LEs

    # returned delta is used in test_certain_uncertain test
    return delta


def test_uncertain_loop():
    """
    test one time step with uncertainty on the spill
    checks there is non-zero motion.
    """

    pSpill = sample_sc_release(num_le, start_pos, rel_time,
                               uncertain=True)
    wind = GridWindMover(wind_file, topology_file)
    u_delta = _certain_loop(pSpill, wind)

    _assert_move(u_delta)

    # returned delta is used in test_certain_uncertain test
    return u_delta


def test_certain_uncertain():
    """
    make sure certain and uncertain loop results in different deltas
    """

    delta = test_loop()
    u_delta = test_uncertain_loop()
    print
    print delta
    print u_delta
    assert np.all(delta[:, :2] != u_delta[:, :2])
    assert np.all(delta[:, 2] == u_delta[:, 2])


w_grid = GridWindMover(wind_file, topology_file)


def test_default_props():
    """
    test default properties
    use _defaults helper function defined in test_wind_mover.py
    """
    # ==========================================================================
    # assert w_grid.active == True  # timespan is as big as possible
    # assert w_grid.uncertain_duration == 3.0
    # assert w_grid.uncertain_time_delay == 0
    # assert w_grid.uncertain_speed_scale == 2
    # assert w_grid.uncertain_angle_scale == 0.4
    # assert w_grid.uncertain_angle_units == 'rad'
    # ==========================================================================
    assert w_grid.wind_scale == 1
    assert w_grid.extrapolate is False
    assert w_grid.time_offset == 0

    _defaults(w_grid)


def test_uncertain_time_delay():
    """
    test setting / getting properties
    """

    w_grid.uncertain_time_delay = 3
    assert w_grid.uncertain_time_delay == 3


# Helper functions for tests

def _assert_move(delta):
    """
    helper function to test assertions
    """

    print
    print delta
    assert np.all(delta[:, :2] != 0)
    assert np.all(delta[:, 2] == 0)


def _certain_loop(pSpill, wind):
    wind.prepare_for_model_run()
    wind.prepare_for_model_step(pSpill, time_step, model_time)
    delta = wind.get_move(pSpill, time_step, model_time)
    wind.model_step_is_done()

    return delta

# _uncertain_loop = _certain_loop

# # fixme: why isn't this just the above -- it looks the same?
# def _uncertain_loop(pSpill, wind):
#     wind.prepare_for_model_run()
#     wind.prepare_for_model_step(pSpill, time_step, model_time)
#     u_delta = wind.get_move(pSpill, time_step, model_time)
#     wind.model_step_is_done()

#     return u_delta


def test_serialize_deserialize():
    """
    test to_dict function for GridWind object
    create a new grid_wind object and make sure it has same properties
    """

    grid_wind = GridWindMover(wind_file, topology_file)
    serial = grid_wind.serialize()
    gw2 = GridWindMover.deserialize(serial)

    assert grid_wind == gw2<|MERGE_RESOLUTION|>--- conflicted
+++ resolved
@@ -24,15 +24,11 @@
 start_pos = (-123.57152, 37.369436, 0.0)
 rel_time = datetime.datetime(2006, 3, 31, 21, 0)
 time_step = 30 * 60  # seconds
-<<<<<<< HEAD
-model_time = time_utils.sec_to_date(time_utils.date_to_sec(rel_time))
-
-=======
 # fixme -- huh???
 # model_time = time_utils.sec_to_date(time_utils.date_to_sec(rel_time))
 
 model_time = rel_time
->>>>>>> 6f131875
+
 
 def test_exceptions():
     """
